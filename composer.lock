{
    "_readme": [
        "This file locks the dependencies of your project to a known state",
        "Read more about it at https://getcomposer.org/doc/01-basic-usage.md#composer-lock-the-lock-file",
        "This file is @generated automatically"
    ],
<<<<<<< HEAD
    "hash": "7405e27efff2f7d3fbb04ebd17096b49",
    "content-hash": "882f6d0784708aa3268127bb7a79b38f",
=======
    "hash": "fe75ddd857991b8c51245c3c23cb77e8",
    "content-hash": "03799e6913e5ad06d1394d74903798ae",
>>>>>>> 2a947a95
    "packages": [
        {
            "name": "composer/installers",
            "version": "v1.2.0",
            "source": {
                "type": "git",
                "url": "https://github.com/composer/installers.git",
                "reference": "d78064c68299743e0161004f2de3a0204e33b804"
            },
            "dist": {
                "type": "zip",
                "url": "https://api.github.com/repos/composer/installers/zipball/d78064c68299743e0161004f2de3a0204e33b804",
                "reference": "d78064c68299743e0161004f2de3a0204e33b804",
                "shasum": ""
            },
            "require": {
                "composer-plugin-api": "^1.0"
            },
            "replace": {
                "roundcube/plugin-installer": "*",
                "shama/baton": "*"
            },
            "require-dev": {
                "composer/composer": "1.0.*@dev",
                "phpunit/phpunit": "4.1.*"
            },
            "type": "composer-plugin",
            "extra": {
                "class": "Composer\\Installers\\Plugin",
                "branch-alias": {
                    "dev-master": "1.0-dev"
                }
            },
            "autoload": {
                "psr-4": {
                    "Composer\\Installers\\": "src/Composer/Installers"
                }
            },
            "notification-url": "https://packagist.org/downloads/",
            "license": [
                "MIT"
            ],
            "authors": [
                {
                    "name": "Kyle Robinson Young",
                    "email": "kyle@dontkry.com",
                    "homepage": "https://github.com/shama"
                }
            ],
            "description": "A multi-framework Composer library installer",
            "homepage": "https://composer.github.io/installers/",
            "keywords": [
                "Craft",
                "Dolibarr",
                "Hurad",
                "ImageCMS",
                "MODX Evo",
                "Mautic",
                "OXID",
                "Plentymarkets",
                "RadPHP",
                "SMF",
                "Thelia",
                "WolfCMS",
                "agl",
                "aimeos",
                "annotatecms",
                "attogram",
                "bitrix",
                "cakephp",
                "chef",
                "cockpit",
                "codeigniter",
                "concrete5",
                "croogo",
                "dokuwiki",
                "drupal",
                "elgg",
                "expressionengine",
                "fuelphp",
                "grav",
                "installer",
                "joomla",
                "kohana",
                "laravel",
                "lithium",
                "magento",
                "mako",
                "mediawiki",
                "modulework",
                "moodle",
                "phpbb",
                "piwik",
                "ppi",
                "puppet",
                "reindex",
                "roundcube",
                "shopware",
                "silverstripe",
                "symfony",
                "typo3",
                "wordpress",
                "yawik",
                "zend",
                "zikula"
            ],
            "time": "2016-08-13 20:53:52"
        },
        {
            "name": "gridonic/princexml-php",
            "version": "1.2.0",
            "source": {
                "type": "git",
                "url": "https://github.com/gridonic/PrinceXMLPhp.git",
                "reference": "ebacd18a97dd5a6f8f75876e7a781d46d7b7d6fc"
            },
            "dist": {
                "type": "zip",
                "url": "https://api.github.com/repos/gridonic/PrinceXMLPhp/zipball/ebacd18a97dd5a6f8f75876e7a781d46d7b7d6fc",
                "reference": "ebacd18a97dd5a6f8f75876e7a781d46d7b7d6fc",
                "shasum": ""
            },
            "require": {
                "php": ">=5.3.0"
            },
            "type": "library",
            "autoload": {
                "psr-0": {
                    "PrinceXMLPhp": "src"
                }
            },
            "notification-url": "https://packagist.org/downloads/",
            "license": [
                "MIT"
            ],
            "authors": [
                {
                    "name": "Gridonic",
                    "homepage": "http://gridonic.ch"
                },
                {
                    "name": "Contributors",
                    "homepage": "https://github.com/gridonic/PrinceXMLPhp/contributors"
                }
            ],
            "description": "PrinceXML PHP5 wrapper converted to follow the PSR-0 standard.",
            "keywords": [
                "princexml",
                "xml"
            ],
            "time": "2016-09-06 17:46:32"
        },
        {
            "name": "leafo/scssphp",
            "version": "v0.6.6",
            "source": {
                "type": "git",
                "url": "https://github.com/leafo/scssphp.git",
                "reference": "6fdfe19d2b13a3f12ba0792227f0718809ce4e4d"
            },
            "dist": {
                "type": "zip",
                "url": "https://api.github.com/repos/leafo/scssphp/zipball/6fdfe19d2b13a3f12ba0792227f0718809ce4e4d",
                "reference": "6fdfe19d2b13a3f12ba0792227f0718809ce4e4d",
                "shasum": ""
            },
            "require": {
                "php": ">=5.4.0"
            },
            "require-dev": {
                "kherge/box": "~2.5",
                "phpunit/phpunit": "~3.7",
                "squizlabs/php_codesniffer": "~2.5"
            },
            "bin": [
                "bin/pscss"
            ],
            "type": "library",
            "autoload": {
                "psr-4": {
                    "Leafo\\ScssPhp\\": "src/"
                }
            },
            "notification-url": "https://packagist.org/downloads/",
            "license": [
                "MIT"
            ],
            "authors": [
                {
                    "name": "Leaf Corcoran",
                    "email": "leafot@gmail.com",
                    "homepage": "http://leafo.net"
                }
            ],
            "description": "scssphp is a compiler for SCSS written in PHP.",
            "homepage": "http://leafo.github.io/scssphp/",
            "keywords": [
                "css",
                "less",
                "sass",
                "scss",
                "stylesheet"
            ],
            "time": "2016-09-11 01:34:11"
        },
        {
            "name": "pimple/pimple",
            "version": "v3.0.2",
            "source": {
                "type": "git",
                "url": "https://github.com/silexphp/Pimple.git",
                "reference": "a30f7d6e57565a2e1a316e1baf2a483f788b258a"
            },
            "dist": {
                "type": "zip",
                "url": "https://api.github.com/repos/silexphp/Pimple/zipball/a30f7d6e57565a2e1a316e1baf2a483f788b258a",
                "reference": "a30f7d6e57565a2e1a316e1baf2a483f788b258a",
                "shasum": ""
            },
            "require": {
                "php": ">=5.3.0"
            },
            "type": "library",
            "extra": {
                "branch-alias": {
                    "dev-master": "3.0.x-dev"
                }
            },
            "autoload": {
                "psr-0": {
                    "Pimple": "src/"
                }
            },
            "notification-url": "https://packagist.org/downloads/",
            "license": [
                "MIT"
            ],
            "authors": [
                {
                    "name": "Fabien Potencier",
                    "email": "fabien@symfony.com"
                }
            ],
            "description": "Pimple, a simple Dependency Injection Container",
            "homepage": "http://pimple.sensiolabs.org",
            "keywords": [
                "container",
                "dependency injection"
            ],
            "time": "2015-09-11 15:10:35"
        },
        {
<<<<<<< HEAD
            "name": "pressbooks/disable-comments",
            "version": "1.1",
            "source": {
                "type": "git",
                "url": "https://github.com/pressbooks/disable-comments/",
                "reference": "tags/v1.1"
            },
            "dist": {
                "type": "zip",
                "url": "https://github.com/pressbooks/disable-comments/archive/v1.1.zip",
                "reference": "tags/v1.1",
=======
            "name": "pressbooks/custom-metadata",
            "version": "0.8.1-dev",
            "source": {
                "type": "git",
                "url": "https://github.com/pressbooks/custom-metadata/",
                "reference": "tags/v0.8.1-dev"
            },
            "dist": {
                "type": "zip",
                "url": "https://github.com/pressbooks/custom-metadata/archive/v0.8.1-dev.zip",
                "reference": "tags/v0.8.1-dev",
                "shasum": null
            },
            "type": "library",
            "time": "2016-04-28 02:50:35"
        },
        {
            "name": "pressbooks/htmlawed",
            "version": "1.2-beta11",
            "source": {
                "type": "git",
                "url": "https://github.com/pressbooks/htmlawed/",
                "reference": "tags/v1.2-beta11"
            },
            "dist": {
                "type": "zip",
                "url": "https://github.com/pressbooks/htmlawed/archive/v1.2-beta11.zip",
                "reference": "tags/v1.2-beta11",
                "shasum": null
            },
            "require": {
                "php": ">=5.4.0"
            },
            "require-dev": {
                "tburry/pquery": "~1.0.1"
            },
            "type": "library",
            "autoload": {
                "classmap": [
                    "src/Htmlawed.php"
                ]
            },
            "autoload-dev": {
                "psr-4": {
                    "Htmlawed\\Test\\": "tests"
                }
            }
        },
        {
            "name": "pressbooks/mce-table-buttons",
            "version": "3.2.0",
            "source": {
                "type": "git",
                "url": "https://github.com/pressbooks/mce-table-buttons/",
                "reference": "tags/v3.2.0"
            },
            "dist": {
                "type": "zip",
                "url": "https://github.com/pressbooks/mce-table-buttons/archive/v3.2.0.zip",
                "reference": "tags/v3.2.0",
>>>>>>> 2a947a95
                "shasum": null
            },
            "type": "library"
        },
        {
            "name": "pressbooks/pb-api",
            "version": "1.0.0",
            "source": {
                "type": "git",
                "url": "https://github.com/pressbooks/pb-api.git",
                "reference": "47a7cd15bfce8f71b5551fd99fd6c535cadcdfee"
            },
            "dist": {
                "type": "zip",
                "url": "https://api.github.com/repos/pressbooks/pb-api/zipball/47a7cd15bfce8f71b5551fd99fd6c535cadcdfee",
                "reference": "47a7cd15bfce8f71b5551fd99fd6c535cadcdfee",
                "shasum": ""
            },
            "require": {
                "php": ">=5.6.0"
            },
            "require-dev": {
                "phpunit/phpunit": "^5.5",
                "squizlabs/php_codesniffer": "^2.7",
                "wp-coding-standards/wpcs": "^0.10"
            },
            "type": "wordpress-plugin",
            "notification-url": "https://packagist.org/downloads/",
            "license": [
                "GPL-2.0+"
            ],
            "authors": [
                {
                    "name": "Book Oven Inc.",
                    "email": "code@pressbooks.com",
                    "homepage": "https://pressbooks.com"
                }
            ],
            "description": "This plugin provides a JSON-based REST API for Pressbooks, an open source book publishing tool built on the WordPress multisite platform.",
            "homepage": "https://github.com/pressbooks/pressbooks",
            "keywords": [
                "ebooks publishing webbooks"
            ],
            "time": "2016-10-19 18:43:02"
        },
        {
            "name": "pressbooks/saxon-he",
            "version": "9.6.0",
            "source": {
                "type": "git",
                "url": "https://github.com/pressbooks/saxon-he.git",
                "reference": "bfa82b98023fac1b01f62c64a9b865a0e4b97dfd"
            },
            "dist": {
                "type": "zip",
                "url": "https://api.github.com/repos/pressbooks/saxon-he/zipball/bfa82b98023fac1b01f62c64a9b865a0e4b97dfd",
                "reference": "bfa82b98023fac1b01f62c64a9b865a0e4b97dfd",
                "shasum": ""
            },
            "type": "library",
            "notification-url": "https://packagist.org/downloads/",
            "license": [
                "MPL-2.0"
            ],
            "authors": [
                {
                    "name": "Saxonica",
                    "email": "mike@saxonica.com"
                }
            ],
            "description": "Provides implementations of XSLT 2.0, XQuery 3.1, and XPath 3.1 at the basic level of conformance defined by W3C.",
            "time": "2016-09-12 18:32:26"
<<<<<<< HEAD
=======
        },
        {
            "name": "solarissmoke/disable-comments-mu",
            "version": "v1.1.2",
            "source": {
                "type": "git",
                "url": "https://github.com/solarissmoke/disable-comments-mu.git",
                "reference": "ad6c86ea25c95e1616357f27a631df987e36c41f"
            },
            "dist": {
                "type": "zip",
                "url": "https://api.github.com/repos/solarissmoke/disable-comments-mu/zipball/ad6c86ea25c95e1616357f27a631df987e36c41f",
                "reference": "ad6c86ea25c95e1616357f27a631df987e36c41f",
                "shasum": ""
            },
            "require": {
                "composer/installers": "~1.0",
                "php": ">=5.2.4"
            },
            "type": "wordpress-muplugin",
            "notification-url": "https://packagist.org/downloads/",
            "license": [
                "GPL-2.0"
            ],
            "authors": [
                {
                    "name": "Samir Shah",
                    "email": "samir@rayofsolaris.net",
                    "homepage": "https://github.com/solarissmoke"
                }
            ],
            "description": "This is the must-use version of the Disable Comments WordPress plugin. Copy the contents of this directory into your mu-plugins directory in order to disable comments on the entire site/network, without any configuration. You should delete all existing comments from the WordPress database before activating this plugin. If you want to be able to configure the plugin's behaviour, then use the normal version.",
            "homepage": "https://github.com/solarissmoke/disable-comments-mu",
            "keywords": [
                "comments",
                "wordpress"
            ],
            "time": "2016-04-29 02:48:08"
        },
        {
            "name": "wp-api/wp-api",
            "version": "2.0-beta15",
            "source": {
                "type": "git",
                "url": "https://github.com/WP-API/WP-API.git",
                "reference": "a674b60acd8ef6109cdd83ce6036c037d97c233f"
            },
            "dist": {
                "type": "zip",
                "url": "https://api.github.com/repos/WP-API/WP-API/zipball/a674b60acd8ef6109cdd83ce6036c037d97c233f",
                "reference": "a674b60acd8ef6109cdd83ce6036c037d97c233f",
                "shasum": ""
            },
            "require": {
                "composer/installers": "~1.0"
            },
            "require-dev": {
                "squizlabs/php_codesniffer": "2.3.4",
                "wp-coding-standards/wpcs": "0.6.0"
            },
            "type": "wordpress-plugin",
            "extra": {
                "installer-name": "rest-api"
            },
            "notification-url": "https://packagist.org/downloads/",
            "license": [
                "GPL2+"
            ],
            "authors": [
                {
                    "name": "WP-API Team",
                    "homepage": "http://wp-api.org/"
                }
            ],
            "description": "Access your WordPress site's data through an easy-to-use HTTP REST API.",
            "homepage": "http://wp-api.org/",
            "time": "2016-10-08 03:50:28"
>>>>>>> 2a947a95
        }
    ],
    "packages-dev": [
        {
            "name": "doctrine/instantiator",
            "version": "1.0.5",
            "source": {
                "type": "git",
                "url": "https://github.com/doctrine/instantiator.git",
                "reference": "8e884e78f9f0eb1329e445619e04456e64d8051d"
            },
            "dist": {
                "type": "zip",
                "url": "https://api.github.com/repos/doctrine/instantiator/zipball/8e884e78f9f0eb1329e445619e04456e64d8051d",
                "reference": "8e884e78f9f0eb1329e445619e04456e64d8051d",
                "shasum": ""
            },
            "require": {
                "php": ">=5.3,<8.0-DEV"
            },
            "require-dev": {
                "athletic/athletic": "~0.1.8",
                "ext-pdo": "*",
                "ext-phar": "*",
                "phpunit/phpunit": "~4.0",
                "squizlabs/php_codesniffer": "~2.0"
            },
            "type": "library",
            "extra": {
                "branch-alias": {
                    "dev-master": "1.0.x-dev"
                }
            },
            "autoload": {
                "psr-4": {
                    "Doctrine\\Instantiator\\": "src/Doctrine/Instantiator/"
                }
            },
            "notification-url": "https://packagist.org/downloads/",
            "license": [
                "MIT"
            ],
            "authors": [
                {
                    "name": "Marco Pivetta",
                    "email": "ocramius@gmail.com",
                    "homepage": "http://ocramius.github.com/"
                }
            ],
            "description": "A small, lightweight utility to instantiate objects in PHP without invoking their constructors",
            "homepage": "https://github.com/doctrine/instantiator",
            "keywords": [
                "constructor",
                "instantiate"
            ],
            "time": "2015-06-14 21:17:01"
        },
        {
            "name": "myclabs/deep-copy",
            "version": "1.5.4",
            "source": {
                "type": "git",
                "url": "https://github.com/myclabs/DeepCopy.git",
                "reference": "ea74994a3dc7f8d2f65a06009348f2d63c81e61f"
            },
            "dist": {
                "type": "zip",
                "url": "https://api.github.com/repos/myclabs/DeepCopy/zipball/ea74994a3dc7f8d2f65a06009348f2d63c81e61f",
                "reference": "ea74994a3dc7f8d2f65a06009348f2d63c81e61f",
                "shasum": ""
            },
            "require": {
                "php": ">=5.4.0"
            },
            "require-dev": {
                "doctrine/collections": "1.*",
                "phpunit/phpunit": "~4.1"
            },
            "type": "library",
            "autoload": {
                "psr-4": {
                    "DeepCopy\\": "src/DeepCopy/"
                }
            },
            "notification-url": "https://packagist.org/downloads/",
            "license": [
                "MIT"
            ],
            "description": "Create deep copies (clones) of your objects",
            "homepage": "https://github.com/myclabs/DeepCopy",
            "keywords": [
                "clone",
                "copy",
                "duplicate",
                "object",
                "object graph"
            ],
            "time": "2016-09-16 13:37:59"
        },
        {
            "name": "phpdocumentor/reflection-common",
            "version": "1.0",
            "source": {
                "type": "git",
                "url": "https://github.com/phpDocumentor/ReflectionCommon.git",
                "reference": "144c307535e82c8fdcaacbcfc1d6d8eeb896687c"
            },
            "dist": {
                "type": "zip",
                "url": "https://api.github.com/repos/phpDocumentor/ReflectionCommon/zipball/144c307535e82c8fdcaacbcfc1d6d8eeb896687c",
                "reference": "144c307535e82c8fdcaacbcfc1d6d8eeb896687c",
                "shasum": ""
            },
            "require": {
                "php": ">=5.5"
            },
            "require-dev": {
                "phpunit/phpunit": "^4.6"
            },
            "type": "library",
            "extra": {
                "branch-alias": {
                    "dev-master": "1.0.x-dev"
                }
            },
            "autoload": {
                "psr-4": {
                    "phpDocumentor\\Reflection\\": [
                        "src"
                    ]
                }
            },
            "notification-url": "https://packagist.org/downloads/",
            "license": [
                "MIT"
            ],
            "authors": [
                {
                    "name": "Jaap van Otterdijk",
                    "email": "opensource@ijaap.nl"
                }
            ],
            "description": "Common reflection classes used by phpdocumentor to reflect the code structure",
            "homepage": "http://www.phpdoc.org",
            "keywords": [
                "FQSEN",
                "phpDocumentor",
                "phpdoc",
                "reflection",
                "static analysis"
            ],
            "time": "2015-12-27 11:43:31"
        },
        {
            "name": "phpdocumentor/reflection-docblock",
            "version": "3.1.1",
            "source": {
                "type": "git",
                "url": "https://github.com/phpDocumentor/ReflectionDocBlock.git",
                "reference": "8331b5efe816ae05461b7ca1e721c01b46bafb3e"
            },
            "dist": {
                "type": "zip",
                "url": "https://api.github.com/repos/phpDocumentor/ReflectionDocBlock/zipball/8331b5efe816ae05461b7ca1e721c01b46bafb3e",
                "reference": "8331b5efe816ae05461b7ca1e721c01b46bafb3e",
                "shasum": ""
            },
            "require": {
                "php": ">=5.5",
                "phpdocumentor/reflection-common": "^1.0@dev",
                "phpdocumentor/type-resolver": "^0.2.0",
                "webmozart/assert": "^1.0"
            },
            "require-dev": {
                "mockery/mockery": "^0.9.4",
                "phpunit/phpunit": "^4.4"
            },
            "type": "library",
            "autoload": {
                "psr-4": {
                    "phpDocumentor\\Reflection\\": [
                        "src/"
                    ]
                }
            },
            "notification-url": "https://packagist.org/downloads/",
            "license": [
                "MIT"
            ],
            "authors": [
                {
                    "name": "Mike van Riel",
                    "email": "me@mikevanriel.com"
                }
            ],
            "description": "With this component, a library can provide support for annotations via DocBlocks or otherwise retrieve information that is embedded in a DocBlock.",
            "time": "2016-09-30 07:12:33"
        },
        {
            "name": "phpdocumentor/type-resolver",
            "version": "0.2",
            "source": {
                "type": "git",
                "url": "https://github.com/phpDocumentor/TypeResolver.git",
                "reference": "b39c7a5b194f9ed7bd0dd345c751007a41862443"
            },
            "dist": {
                "type": "zip",
                "url": "https://api.github.com/repos/phpDocumentor/TypeResolver/zipball/b39c7a5b194f9ed7bd0dd345c751007a41862443",
                "reference": "b39c7a5b194f9ed7bd0dd345c751007a41862443",
                "shasum": ""
            },
            "require": {
                "php": ">=5.5",
                "phpdocumentor/reflection-common": "^1.0"
            },
            "require-dev": {
                "mockery/mockery": "^0.9.4",
                "phpunit/phpunit": "^5.2||^4.8.24"
            },
            "type": "library",
            "extra": {
                "branch-alias": {
                    "dev-master": "1.0.x-dev"
                }
            },
            "autoload": {
                "psr-4": {
                    "phpDocumentor\\Reflection\\": [
                        "src/"
                    ]
                }
            },
            "notification-url": "https://packagist.org/downloads/",
            "license": [
                "MIT"
            ],
            "authors": [
                {
                    "name": "Mike van Riel",
                    "email": "me@mikevanriel.com"
                }
            ],
            "time": "2016-06-10 07:14:17"
        },
        {
            "name": "phpspec/prophecy",
            "version": "v1.6.1",
            "source": {
                "type": "git",
                "url": "https://github.com/phpspec/prophecy.git",
                "reference": "58a8137754bc24b25740d4281399a4a3596058e0"
            },
            "dist": {
                "type": "zip",
                "url": "https://api.github.com/repos/phpspec/prophecy/zipball/58a8137754bc24b25740d4281399a4a3596058e0",
                "reference": "58a8137754bc24b25740d4281399a4a3596058e0",
                "shasum": ""
            },
            "require": {
                "doctrine/instantiator": "^1.0.2",
                "php": "^5.3|^7.0",
                "phpdocumentor/reflection-docblock": "^2.0|^3.0.2",
                "sebastian/comparator": "^1.1",
                "sebastian/recursion-context": "^1.0"
            },
            "require-dev": {
                "phpspec/phpspec": "^2.0"
            },
            "type": "library",
            "extra": {
                "branch-alias": {
                    "dev-master": "1.6.x-dev"
                }
            },
            "autoload": {
                "psr-0": {
                    "Prophecy\\": "src/"
                }
            },
            "notification-url": "https://packagist.org/downloads/",
            "license": [
                "MIT"
            ],
            "authors": [
                {
                    "name": "Konstantin Kudryashov",
                    "email": "ever.zet@gmail.com",
                    "homepage": "http://everzet.com"
                },
                {
                    "name": "Marcello Duarte",
                    "email": "marcello.duarte@gmail.com"
                }
            ],
            "description": "Highly opinionated mocking framework for PHP 5.3+",
            "homepage": "https://github.com/phpspec/prophecy",
            "keywords": [
                "Double",
                "Dummy",
                "fake",
                "mock",
                "spy",
                "stub"
            ],
            "time": "2016-06-07 08:13:47"
        },
        {
            "name": "phpunit/php-code-coverage",
            "version": "4.0.1",
            "source": {
                "type": "git",
                "url": "https://github.com/sebastianbergmann/php-code-coverage.git",
                "reference": "5f3f7e736d6319d5f1fc402aff8b026da26709a3"
            },
            "dist": {
                "type": "zip",
                "url": "https://api.github.com/repos/sebastianbergmann/php-code-coverage/zipball/5f3f7e736d6319d5f1fc402aff8b026da26709a3",
                "reference": "5f3f7e736d6319d5f1fc402aff8b026da26709a3",
                "shasum": ""
            },
            "require": {
                "php": "^5.6 || ^7.0",
                "phpunit/php-file-iterator": "~1.3",
                "phpunit/php-text-template": "~1.2",
                "phpunit/php-token-stream": "^1.4.2",
                "sebastian/code-unit-reverse-lookup": "~1.0",
                "sebastian/environment": "^1.3.2 || ^2.0",
                "sebastian/version": "~1.0|~2.0"
            },
            "require-dev": {
                "ext-xdebug": ">=2.1.4",
                "phpunit/phpunit": "^5.4"
            },
            "suggest": {
                "ext-dom": "*",
                "ext-xdebug": ">=2.4.0",
                "ext-xmlwriter": "*"
            },
            "type": "library",
            "extra": {
                "branch-alias": {
                    "dev-master": "4.0.x-dev"
                }
            },
            "autoload": {
                "classmap": [
                    "src/"
                ]
            },
            "notification-url": "https://packagist.org/downloads/",
            "license": [
                "BSD-3-Clause"
            ],
            "authors": [
                {
                    "name": "Sebastian Bergmann",
                    "email": "sb@sebastian-bergmann.de",
                    "role": "lead"
                }
            ],
            "description": "Library that provides collection, processing, and rendering functionality for PHP code coverage information.",
            "homepage": "https://github.com/sebastianbergmann/php-code-coverage",
            "keywords": [
                "coverage",
                "testing",
                "xunit"
            ],
            "time": "2016-07-26 14:39:29"
        },
        {
            "name": "phpunit/php-file-iterator",
            "version": "1.4.1",
            "source": {
                "type": "git",
                "url": "https://github.com/sebastianbergmann/php-file-iterator.git",
                "reference": "6150bf2c35d3fc379e50c7602b75caceaa39dbf0"
            },
            "dist": {
                "type": "zip",
                "url": "https://api.github.com/repos/sebastianbergmann/php-file-iterator/zipball/6150bf2c35d3fc379e50c7602b75caceaa39dbf0",
                "reference": "6150bf2c35d3fc379e50c7602b75caceaa39dbf0",
                "shasum": ""
            },
            "require": {
                "php": ">=5.3.3"
            },
            "type": "library",
            "extra": {
                "branch-alias": {
                    "dev-master": "1.4.x-dev"
                }
            },
            "autoload": {
                "classmap": [
                    "src/"
                ]
            },
            "notification-url": "https://packagist.org/downloads/",
            "license": [
                "BSD-3-Clause"
            ],
            "authors": [
                {
                    "name": "Sebastian Bergmann",
                    "email": "sb@sebastian-bergmann.de",
                    "role": "lead"
                }
            ],
            "description": "FilterIterator implementation that filters files based on a list of suffixes.",
            "homepage": "https://github.com/sebastianbergmann/php-file-iterator/",
            "keywords": [
                "filesystem",
                "iterator"
            ],
            "time": "2015-06-21 13:08:43"
        },
        {
            "name": "phpunit/php-text-template",
            "version": "1.2.1",
            "source": {
                "type": "git",
                "url": "https://github.com/sebastianbergmann/php-text-template.git",
                "reference": "31f8b717e51d9a2afca6c9f046f5d69fc27c8686"
            },
            "dist": {
                "type": "zip",
                "url": "https://api.github.com/repos/sebastianbergmann/php-text-template/zipball/31f8b717e51d9a2afca6c9f046f5d69fc27c8686",
                "reference": "31f8b717e51d9a2afca6c9f046f5d69fc27c8686",
                "shasum": ""
            },
            "require": {
                "php": ">=5.3.3"
            },
            "type": "library",
            "autoload": {
                "classmap": [
                    "src/"
                ]
            },
            "notification-url": "https://packagist.org/downloads/",
            "license": [
                "BSD-3-Clause"
            ],
            "authors": [
                {
                    "name": "Sebastian Bergmann",
                    "email": "sebastian@phpunit.de",
                    "role": "lead"
                }
            ],
            "description": "Simple template engine.",
            "homepage": "https://github.com/sebastianbergmann/php-text-template/",
            "keywords": [
                "template"
            ],
            "time": "2015-06-21 13:50:34"
        },
        {
            "name": "phpunit/php-timer",
            "version": "1.0.8",
            "source": {
                "type": "git",
                "url": "https://github.com/sebastianbergmann/php-timer.git",
                "reference": "38e9124049cf1a164f1e4537caf19c99bf1eb260"
            },
            "dist": {
                "type": "zip",
                "url": "https://api.github.com/repos/sebastianbergmann/php-timer/zipball/38e9124049cf1a164f1e4537caf19c99bf1eb260",
                "reference": "38e9124049cf1a164f1e4537caf19c99bf1eb260",
                "shasum": ""
            },
            "require": {
                "php": ">=5.3.3"
            },
            "require-dev": {
                "phpunit/phpunit": "~4|~5"
            },
            "type": "library",
            "autoload": {
                "classmap": [
                    "src/"
                ]
            },
            "notification-url": "https://packagist.org/downloads/",
            "license": [
                "BSD-3-Clause"
            ],
            "authors": [
                {
                    "name": "Sebastian Bergmann",
                    "email": "sb@sebastian-bergmann.de",
                    "role": "lead"
                }
            ],
            "description": "Utility class for timing",
            "homepage": "https://github.com/sebastianbergmann/php-timer/",
            "keywords": [
                "timer"
            ],
            "time": "2016-05-12 18:03:57"
        },
        {
            "name": "phpunit/php-token-stream",
            "version": "1.4.8",
            "source": {
                "type": "git",
                "url": "https://github.com/sebastianbergmann/php-token-stream.git",
                "reference": "3144ae21711fb6cac0b1ab4cbe63b75ce3d4e8da"
            },
            "dist": {
                "type": "zip",
                "url": "https://api.github.com/repos/sebastianbergmann/php-token-stream/zipball/3144ae21711fb6cac0b1ab4cbe63b75ce3d4e8da",
                "reference": "3144ae21711fb6cac0b1ab4cbe63b75ce3d4e8da",
                "shasum": ""
            },
            "require": {
                "ext-tokenizer": "*",
                "php": ">=5.3.3"
            },
            "require-dev": {
                "phpunit/phpunit": "~4.2"
            },
            "type": "library",
            "extra": {
                "branch-alias": {
                    "dev-master": "1.4-dev"
                }
            },
            "autoload": {
                "classmap": [
                    "src/"
                ]
            },
            "notification-url": "https://packagist.org/downloads/",
            "license": [
                "BSD-3-Clause"
            ],
            "authors": [
                {
                    "name": "Sebastian Bergmann",
                    "email": "sebastian@phpunit.de"
                }
            ],
            "description": "Wrapper around PHP's tokenizer extension.",
            "homepage": "https://github.com/sebastianbergmann/php-token-stream/",
            "keywords": [
                "tokenizer"
            ],
            "time": "2015-09-15 10:49:45"
        },
        {
            "name": "phpunit/phpunit",
            "version": "5.6.2",
            "source": {
                "type": "git",
                "url": "https://github.com/sebastianbergmann/phpunit.git",
                "reference": "cd13b23ac5a519a4708e00736c26ee0bb28b2e01"
            },
            "dist": {
                "type": "zip",
                "url": "https://api.github.com/repos/sebastianbergmann/phpunit/zipball/cd13b23ac5a519a4708e00736c26ee0bb28b2e01",
                "reference": "cd13b23ac5a519a4708e00736c26ee0bb28b2e01",
                "shasum": ""
            },
            "require": {
                "ext-dom": "*",
                "ext-json": "*",
                "ext-libxml": "*",
                "ext-mbstring": "*",
                "ext-xml": "*",
                "myclabs/deep-copy": "~1.3",
                "php": "^5.6 || ^7.0",
                "phpspec/prophecy": "^1.3.1",
                "phpunit/php-code-coverage": "^4.0.1",
                "phpunit/php-file-iterator": "~1.4",
                "phpunit/php-text-template": "~1.2",
                "phpunit/php-timer": "^1.0.6",
                "phpunit/phpunit-mock-objects": "^3.2",
                "sebastian/comparator": "~1.1",
                "sebastian/diff": "~1.2",
                "sebastian/environment": "^1.3 || ^2.0",
                "sebastian/exporter": "~1.2",
                "sebastian/global-state": "~1.0",
                "sebastian/object-enumerator": "~1.0",
                "sebastian/resource-operations": "~1.0",
                "sebastian/version": "~1.0|~2.0",
                "symfony/yaml": "~2.1|~3.0"
            },
            "conflict": {
                "phpdocumentor/reflection-docblock": "3.0.2"
            },
            "require-dev": {
                "ext-pdo": "*"
            },
            "suggest": {
                "ext-xdebug": "*",
                "phpunit/php-invoker": "~1.1"
            },
            "bin": [
                "phpunit"
            ],
            "type": "library",
            "extra": {
                "branch-alias": {
                    "dev-master": "5.6.x-dev"
                }
            },
            "autoload": {
                "classmap": [
                    "src/"
                ]
            },
            "notification-url": "https://packagist.org/downloads/",
            "license": [
                "BSD-3-Clause"
            ],
            "authors": [
                {
                    "name": "Sebastian Bergmann",
                    "email": "sebastian@phpunit.de",
                    "role": "lead"
                }
            ],
            "description": "The PHP Unit Testing framework.",
            "homepage": "https://phpunit.de/",
            "keywords": [
                "phpunit",
                "testing",
                "xunit"
            ],
            "time": "2016-10-25 07:40:25"
        },
        {
            "name": "phpunit/phpunit-mock-objects",
            "version": "3.4.0",
            "source": {
                "type": "git",
                "url": "https://github.com/sebastianbergmann/phpunit-mock-objects.git",
                "reference": "238d7a2723bce689c79eeac9c7d5e1d623bb9dc2"
            },
            "dist": {
                "type": "zip",
                "url": "https://api.github.com/repos/sebastianbergmann/phpunit-mock-objects/zipball/238d7a2723bce689c79eeac9c7d5e1d623bb9dc2",
                "reference": "238d7a2723bce689c79eeac9c7d5e1d623bb9dc2",
                "shasum": ""
            },
            "require": {
                "doctrine/instantiator": "^1.0.2",
                "php": "^5.6 || ^7.0",
                "phpunit/php-text-template": "^1.2",
                "sebastian/exporter": "^1.2"
            },
            "conflict": {
                "phpunit/phpunit": "<5.4.0"
            },
            "require-dev": {
                "phpunit/phpunit": "^5.4"
            },
            "suggest": {
                "ext-soap": "*"
            },
            "type": "library",
            "extra": {
                "branch-alias": {
                    "dev-master": "3.2.x-dev"
                }
            },
            "autoload": {
                "classmap": [
                    "src/"
                ]
            },
            "notification-url": "https://packagist.org/downloads/",
            "license": [
                "BSD-3-Clause"
            ],
            "authors": [
                {
                    "name": "Sebastian Bergmann",
                    "email": "sb@sebastian-bergmann.de",
                    "role": "lead"
                }
            ],
            "description": "Mock Object library for PHPUnit",
            "homepage": "https://github.com/sebastianbergmann/phpunit-mock-objects/",
            "keywords": [
                "mock",
                "xunit"
            ],
            "time": "2016-10-09 07:01:45"
        },
        {
            "name": "sebastian/code-unit-reverse-lookup",
            "version": "1.0.0",
            "source": {
                "type": "git",
                "url": "https://github.com/sebastianbergmann/code-unit-reverse-lookup.git",
                "reference": "c36f5e7cfce482fde5bf8d10d41a53591e0198fe"
            },
            "dist": {
                "type": "zip",
                "url": "https://api.github.com/repos/sebastianbergmann/code-unit-reverse-lookup/zipball/c36f5e7cfce482fde5bf8d10d41a53591e0198fe",
                "reference": "c36f5e7cfce482fde5bf8d10d41a53591e0198fe",
                "shasum": ""
            },
            "require": {
                "php": ">=5.6"
            },
            "require-dev": {
                "phpunit/phpunit": "~5"
            },
            "type": "library",
            "extra": {
                "branch-alias": {
                    "dev-master": "1.0.x-dev"
                }
            },
            "autoload": {
                "classmap": [
                    "src/"
                ]
            },
            "notification-url": "https://packagist.org/downloads/",
            "license": [
                "BSD-3-Clause"
            ],
            "authors": [
                {
                    "name": "Sebastian Bergmann",
                    "email": "sebastian@phpunit.de"
                }
            ],
            "description": "Looks up which function or method a line of code belongs to",
            "homepage": "https://github.com/sebastianbergmann/code-unit-reverse-lookup/",
            "time": "2016-02-13 06:45:14"
        },
        {
            "name": "sebastian/comparator",
            "version": "1.2.0",
            "source": {
                "type": "git",
                "url": "https://github.com/sebastianbergmann/comparator.git",
                "reference": "937efb279bd37a375bcadf584dec0726f84dbf22"
            },
            "dist": {
                "type": "zip",
                "url": "https://api.github.com/repos/sebastianbergmann/comparator/zipball/937efb279bd37a375bcadf584dec0726f84dbf22",
                "reference": "937efb279bd37a375bcadf584dec0726f84dbf22",
                "shasum": ""
            },
            "require": {
                "php": ">=5.3.3",
                "sebastian/diff": "~1.2",
                "sebastian/exporter": "~1.2"
            },
            "require-dev": {
                "phpunit/phpunit": "~4.4"
            },
            "type": "library",
            "extra": {
                "branch-alias": {
                    "dev-master": "1.2.x-dev"
                }
            },
            "autoload": {
                "classmap": [
                    "src/"
                ]
            },
            "notification-url": "https://packagist.org/downloads/",
            "license": [
                "BSD-3-Clause"
            ],
            "authors": [
                {
                    "name": "Jeff Welch",
                    "email": "whatthejeff@gmail.com"
                },
                {
                    "name": "Volker Dusch",
                    "email": "github@wallbash.com"
                },
                {
                    "name": "Bernhard Schussek",
                    "email": "bschussek@2bepublished.at"
                },
                {
                    "name": "Sebastian Bergmann",
                    "email": "sebastian@phpunit.de"
                }
            ],
            "description": "Provides the functionality to compare PHP values for equality",
            "homepage": "http://www.github.com/sebastianbergmann/comparator",
            "keywords": [
                "comparator",
                "compare",
                "equality"
            ],
            "time": "2015-07-26 15:48:44"
        },
        {
            "name": "sebastian/diff",
            "version": "1.4.1",
            "source": {
                "type": "git",
                "url": "https://github.com/sebastianbergmann/diff.git",
                "reference": "13edfd8706462032c2f52b4b862974dd46b71c9e"
            },
            "dist": {
                "type": "zip",
                "url": "https://api.github.com/repos/sebastianbergmann/diff/zipball/13edfd8706462032c2f52b4b862974dd46b71c9e",
                "reference": "13edfd8706462032c2f52b4b862974dd46b71c9e",
                "shasum": ""
            },
            "require": {
                "php": ">=5.3.3"
            },
            "require-dev": {
                "phpunit/phpunit": "~4.8"
            },
            "type": "library",
            "extra": {
                "branch-alias": {
                    "dev-master": "1.4-dev"
                }
            },
            "autoload": {
                "classmap": [
                    "src/"
                ]
            },
            "notification-url": "https://packagist.org/downloads/",
            "license": [
                "BSD-3-Clause"
            ],
            "authors": [
                {
                    "name": "Kore Nordmann",
                    "email": "mail@kore-nordmann.de"
                },
                {
                    "name": "Sebastian Bergmann",
                    "email": "sebastian@phpunit.de"
                }
            ],
            "description": "Diff implementation",
            "homepage": "https://github.com/sebastianbergmann/diff",
            "keywords": [
                "diff"
            ],
            "time": "2015-12-08 07:14:41"
        },
        {
            "name": "sebastian/environment",
            "version": "1.3.8",
            "source": {
                "type": "git",
                "url": "https://github.com/sebastianbergmann/environment.git",
                "reference": "be2c607e43ce4c89ecd60e75c6a85c126e754aea"
            },
            "dist": {
                "type": "zip",
                "url": "https://api.github.com/repos/sebastianbergmann/environment/zipball/be2c607e43ce4c89ecd60e75c6a85c126e754aea",
                "reference": "be2c607e43ce4c89ecd60e75c6a85c126e754aea",
                "shasum": ""
            },
            "require": {
                "php": "^5.3.3 || ^7.0"
            },
            "require-dev": {
                "phpunit/phpunit": "^4.8 || ^5.0"
            },
            "type": "library",
            "extra": {
                "branch-alias": {
                    "dev-master": "1.3.x-dev"
                }
            },
            "autoload": {
                "classmap": [
                    "src/"
                ]
            },
            "notification-url": "https://packagist.org/downloads/",
            "license": [
                "BSD-3-Clause"
            ],
            "authors": [
                {
                    "name": "Sebastian Bergmann",
                    "email": "sebastian@phpunit.de"
                }
            ],
            "description": "Provides functionality to handle HHVM/PHP environments",
            "homepage": "http://www.github.com/sebastianbergmann/environment",
            "keywords": [
                "Xdebug",
                "environment",
                "hhvm"
            ],
            "time": "2016-08-18 05:49:44"
        },
        {
            "name": "sebastian/exporter",
            "version": "1.2.2",
            "source": {
                "type": "git",
                "url": "https://github.com/sebastianbergmann/exporter.git",
                "reference": "42c4c2eec485ee3e159ec9884f95b431287edde4"
            },
            "dist": {
                "type": "zip",
                "url": "https://api.github.com/repos/sebastianbergmann/exporter/zipball/42c4c2eec485ee3e159ec9884f95b431287edde4",
                "reference": "42c4c2eec485ee3e159ec9884f95b431287edde4",
                "shasum": ""
            },
            "require": {
                "php": ">=5.3.3",
                "sebastian/recursion-context": "~1.0"
            },
            "require-dev": {
                "ext-mbstring": "*",
                "phpunit/phpunit": "~4.4"
            },
            "type": "library",
            "extra": {
                "branch-alias": {
                    "dev-master": "1.3.x-dev"
                }
            },
            "autoload": {
                "classmap": [
                    "src/"
                ]
            },
            "notification-url": "https://packagist.org/downloads/",
            "license": [
                "BSD-3-Clause"
            ],
            "authors": [
                {
                    "name": "Jeff Welch",
                    "email": "whatthejeff@gmail.com"
                },
                {
                    "name": "Volker Dusch",
                    "email": "github@wallbash.com"
                },
                {
                    "name": "Bernhard Schussek",
                    "email": "bschussek@2bepublished.at"
                },
                {
                    "name": "Sebastian Bergmann",
                    "email": "sebastian@phpunit.de"
                },
                {
                    "name": "Adam Harvey",
                    "email": "aharvey@php.net"
                }
            ],
            "description": "Provides the functionality to export PHP variables for visualization",
            "homepage": "http://www.github.com/sebastianbergmann/exporter",
            "keywords": [
                "export",
                "exporter"
            ],
            "time": "2016-06-17 09:04:28"
        },
        {
            "name": "sebastian/global-state",
            "version": "1.1.1",
            "source": {
                "type": "git",
                "url": "https://github.com/sebastianbergmann/global-state.git",
                "reference": "bc37d50fea7d017d3d340f230811c9f1d7280af4"
            },
            "dist": {
                "type": "zip",
                "url": "https://api.github.com/repos/sebastianbergmann/global-state/zipball/bc37d50fea7d017d3d340f230811c9f1d7280af4",
                "reference": "bc37d50fea7d017d3d340f230811c9f1d7280af4",
                "shasum": ""
            },
            "require": {
                "php": ">=5.3.3"
            },
            "require-dev": {
                "phpunit/phpunit": "~4.2"
            },
            "suggest": {
                "ext-uopz": "*"
            },
            "type": "library",
            "extra": {
                "branch-alias": {
                    "dev-master": "1.0-dev"
                }
            },
            "autoload": {
                "classmap": [
                    "src/"
                ]
            },
            "notification-url": "https://packagist.org/downloads/",
            "license": [
                "BSD-3-Clause"
            ],
            "authors": [
                {
                    "name": "Sebastian Bergmann",
                    "email": "sebastian@phpunit.de"
                }
            ],
            "description": "Snapshotting of global state",
            "homepage": "http://www.github.com/sebastianbergmann/global-state",
            "keywords": [
                "global state"
            ],
            "time": "2015-10-12 03:26:01"
        },
        {
            "name": "sebastian/object-enumerator",
            "version": "1.0.0",
            "source": {
                "type": "git",
                "url": "https://github.com/sebastianbergmann/object-enumerator.git",
                "reference": "d4ca2fb70344987502567bc50081c03e6192fb26"
            },
            "dist": {
                "type": "zip",
                "url": "https://api.github.com/repos/sebastianbergmann/object-enumerator/zipball/d4ca2fb70344987502567bc50081c03e6192fb26",
                "reference": "d4ca2fb70344987502567bc50081c03e6192fb26",
                "shasum": ""
            },
            "require": {
                "php": ">=5.6",
                "sebastian/recursion-context": "~1.0"
            },
            "require-dev": {
                "phpunit/phpunit": "~5"
            },
            "type": "library",
            "extra": {
                "branch-alias": {
                    "dev-master": "1.0.x-dev"
                }
            },
            "autoload": {
                "classmap": [
                    "src/"
                ]
            },
            "notification-url": "https://packagist.org/downloads/",
            "license": [
                "BSD-3-Clause"
            ],
            "authors": [
                {
                    "name": "Sebastian Bergmann",
                    "email": "sebastian@phpunit.de"
                }
            ],
            "description": "Traverses array structures and object graphs to enumerate all referenced objects",
            "homepage": "https://github.com/sebastianbergmann/object-enumerator/",
            "time": "2016-01-28 13:25:10"
        },
        {
            "name": "sebastian/recursion-context",
            "version": "1.0.2",
            "source": {
                "type": "git",
                "url": "https://github.com/sebastianbergmann/recursion-context.git",
                "reference": "913401df809e99e4f47b27cdd781f4a258d58791"
            },
            "dist": {
                "type": "zip",
                "url": "https://api.github.com/repos/sebastianbergmann/recursion-context/zipball/913401df809e99e4f47b27cdd781f4a258d58791",
                "reference": "913401df809e99e4f47b27cdd781f4a258d58791",
                "shasum": ""
            },
            "require": {
                "php": ">=5.3.3"
            },
            "require-dev": {
                "phpunit/phpunit": "~4.4"
            },
            "type": "library",
            "extra": {
                "branch-alias": {
                    "dev-master": "1.0.x-dev"
                }
            },
            "autoload": {
                "classmap": [
                    "src/"
                ]
            },
            "notification-url": "https://packagist.org/downloads/",
            "license": [
                "BSD-3-Clause"
            ],
            "authors": [
                {
                    "name": "Jeff Welch",
                    "email": "whatthejeff@gmail.com"
                },
                {
                    "name": "Sebastian Bergmann",
                    "email": "sebastian@phpunit.de"
                },
                {
                    "name": "Adam Harvey",
                    "email": "aharvey@php.net"
                }
            ],
            "description": "Provides functionality to recursively process PHP variables",
            "homepage": "http://www.github.com/sebastianbergmann/recursion-context",
            "time": "2015-11-11 19:50:13"
        },
        {
            "name": "sebastian/resource-operations",
            "version": "1.0.0",
            "source": {
                "type": "git",
                "url": "https://github.com/sebastianbergmann/resource-operations.git",
                "reference": "ce990bb21759f94aeafd30209e8cfcdfa8bc3f52"
            },
            "dist": {
                "type": "zip",
                "url": "https://api.github.com/repos/sebastianbergmann/resource-operations/zipball/ce990bb21759f94aeafd30209e8cfcdfa8bc3f52",
                "reference": "ce990bb21759f94aeafd30209e8cfcdfa8bc3f52",
                "shasum": ""
            },
            "require": {
                "php": ">=5.6.0"
            },
            "type": "library",
            "extra": {
                "branch-alias": {
                    "dev-master": "1.0.x-dev"
                }
            },
            "autoload": {
                "classmap": [
                    "src/"
                ]
            },
            "notification-url": "https://packagist.org/downloads/",
            "license": [
                "BSD-3-Clause"
            ],
            "authors": [
                {
                    "name": "Sebastian Bergmann",
                    "email": "sebastian@phpunit.de"
                }
            ],
            "description": "Provides a list of PHP built-in functions that operate on resources",
            "homepage": "https://www.github.com/sebastianbergmann/resource-operations",
            "time": "2015-07-28 20:34:47"
        },
        {
            "name": "sebastian/version",
            "version": "2.0.0",
            "source": {
                "type": "git",
                "url": "https://github.com/sebastianbergmann/version.git",
                "reference": "c829badbd8fdf16a0bad8aa7fa7971c029f1b9c5"
            },
            "dist": {
                "type": "zip",
                "url": "https://api.github.com/repos/sebastianbergmann/version/zipball/c829badbd8fdf16a0bad8aa7fa7971c029f1b9c5",
                "reference": "c829badbd8fdf16a0bad8aa7fa7971c029f1b9c5",
                "shasum": ""
            },
            "require": {
                "php": ">=5.6"
            },
            "type": "library",
            "extra": {
                "branch-alias": {
                    "dev-master": "2.0.x-dev"
                }
            },
            "autoload": {
                "classmap": [
                    "src/"
                ]
            },
            "notification-url": "https://packagist.org/downloads/",
            "license": [
                "BSD-3-Clause"
            ],
            "authors": [
                {
                    "name": "Sebastian Bergmann",
                    "email": "sebastian@phpunit.de",
                    "role": "lead"
                }
            ],
            "description": "Library that helps with managing the version number of Git-hosted PHP projects",
            "homepage": "https://github.com/sebastianbergmann/version",
            "time": "2016-02-04 12:56:52"
        },
        {
            "name": "squizlabs/php_codesniffer",
            "version": "2.7.0",
            "source": {
                "type": "git",
                "url": "https://github.com/squizlabs/PHP_CodeSniffer.git",
                "reference": "571e27b6348e5b3a637b2abc82ac0d01e6d7bbed"
            },
            "dist": {
                "type": "zip",
                "url": "https://api.github.com/repos/squizlabs/PHP_CodeSniffer/zipball/571e27b6348e5b3a637b2abc82ac0d01e6d7bbed",
                "reference": "571e27b6348e5b3a637b2abc82ac0d01e6d7bbed",
                "shasum": ""
            },
            "require": {
                "ext-simplexml": "*",
                "ext-tokenizer": "*",
                "ext-xmlwriter": "*",
                "php": ">=5.1.2"
            },
            "require-dev": {
                "phpunit/phpunit": "~4.0"
            },
            "bin": [
                "scripts/phpcs",
                "scripts/phpcbf"
            ],
            "type": "library",
            "extra": {
                "branch-alias": {
                    "dev-master": "2.x-dev"
                }
            },
            "autoload": {
                "classmap": [
                    "CodeSniffer.php",
                    "CodeSniffer/CLI.php",
                    "CodeSniffer/Exception.php",
                    "CodeSniffer/File.php",
                    "CodeSniffer/Fixer.php",
                    "CodeSniffer/Report.php",
                    "CodeSniffer/Reporting.php",
                    "CodeSniffer/Sniff.php",
                    "CodeSniffer/Tokens.php",
                    "CodeSniffer/Reports/",
                    "CodeSniffer/Tokenizers/",
                    "CodeSniffer/DocGenerators/",
                    "CodeSniffer/Standards/AbstractPatternSniff.php",
                    "CodeSniffer/Standards/AbstractScopeSniff.php",
                    "CodeSniffer/Standards/AbstractVariableSniff.php",
                    "CodeSniffer/Standards/IncorrectPatternException.php",
                    "CodeSniffer/Standards/Generic/Sniffs/",
                    "CodeSniffer/Standards/MySource/Sniffs/",
                    "CodeSniffer/Standards/PEAR/Sniffs/",
                    "CodeSniffer/Standards/PSR1/Sniffs/",
                    "CodeSniffer/Standards/PSR2/Sniffs/",
                    "CodeSniffer/Standards/Squiz/Sniffs/",
                    "CodeSniffer/Standards/Zend/Sniffs/"
                ]
            },
            "notification-url": "https://packagist.org/downloads/",
            "license": [
                "BSD-3-Clause"
            ],
            "authors": [
                {
                    "name": "Greg Sherwood",
                    "role": "lead"
                }
            ],
            "description": "PHP_CodeSniffer tokenizes PHP, JavaScript and CSS files and detects violations of a defined set of coding standards.",
            "homepage": "http://www.squizlabs.com/php-codesniffer",
            "keywords": [
                "phpcs",
                "standards"
            ],
            "time": "2016-09-01 23:53:02"
        },
        {
            "name": "symfony/yaml",
            "version": "v3.1.5",
            "source": {
                "type": "git",
                "url": "https://github.com/symfony/yaml.git",
                "reference": "368b9738d4033c8b93454cb0dbd45d305135a6d3"
            },
            "dist": {
                "type": "zip",
                "url": "https://api.github.com/repos/symfony/yaml/zipball/368b9738d4033c8b93454cb0dbd45d305135a6d3",
                "reference": "368b9738d4033c8b93454cb0dbd45d305135a6d3",
                "shasum": ""
            },
            "require": {
                "php": ">=5.5.9"
            },
            "type": "library",
            "extra": {
                "branch-alias": {
                    "dev-master": "3.1-dev"
                }
            },
            "autoload": {
                "psr-4": {
                    "Symfony\\Component\\Yaml\\": ""
                },
                "exclude-from-classmap": [
                    "/Tests/"
                ]
            },
            "notification-url": "https://packagist.org/downloads/",
            "license": [
                "MIT"
            ],
            "authors": [
                {
                    "name": "Fabien Potencier",
                    "email": "fabien@symfony.com"
                },
                {
                    "name": "Symfony Community",
                    "homepage": "https://symfony.com/contributors"
                }
            ],
            "description": "Symfony Yaml Component",
            "homepage": "https://symfony.com",
            "time": "2016-09-25 08:27:07"
        },
        {
            "name": "webmozart/assert",
            "version": "1.1.0",
            "source": {
                "type": "git",
                "url": "https://github.com/webmozart/assert.git",
                "reference": "bb2d123231c095735130cc8f6d31385a44c7b308"
            },
            "dist": {
                "type": "zip",
                "url": "https://api.github.com/repos/webmozart/assert/zipball/bb2d123231c095735130cc8f6d31385a44c7b308",
                "reference": "bb2d123231c095735130cc8f6d31385a44c7b308",
                "shasum": ""
            },
            "require": {
                "php": "^5.3.3|^7.0"
            },
            "require-dev": {
                "phpunit/phpunit": "^4.6",
                "sebastian/version": "^1.0.1"
            },
            "type": "library",
            "extra": {
                "branch-alias": {
                    "dev-master": "1.2-dev"
                }
            },
            "autoload": {
                "psr-4": {
                    "Webmozart\\Assert\\": "src/"
                }
            },
            "notification-url": "https://packagist.org/downloads/",
            "license": [
                "MIT"
            ],
            "authors": [
                {
                    "name": "Bernhard Schussek",
                    "email": "bschussek@gmail.com"
                }
            ],
            "description": "Assertions to validate method input/output with nice error messages.",
            "keywords": [
                "assert",
                "check",
                "validate"
            ],
            "time": "2016-08-09 15:02:57"
        },
        {
            "name": "wp-coding-standards/wpcs",
            "version": "0.10.0",
            "source": {
                "type": "git",
                "url": "https://github.com/WordPress-Coding-Standards/WordPress-Coding-Standards.git",
                "reference": "b39490465f6fd7375743a395019cd597e12119c9"
            },
            "dist": {
                "type": "zip",
                "url": "https://api.github.com/repos/WordPress-Coding-Standards/WordPress-Coding-Standards/zipball/b39490465f6fd7375743a395019cd597e12119c9",
                "reference": "b39490465f6fd7375743a395019cd597e12119c9",
                "shasum": ""
            },
            "require": {
                "squizlabs/php_codesniffer": "^2.6"
            },
            "type": "library",
            "notification-url": "https://packagist.org/downloads/",
            "license": [
                "MIT"
            ],
            "authors": [
                {
                    "name": "Contributors",
                    "homepage": "https://github.com/WordPress-Coding-Standards/WordPress-Coding-Standards/graphs/contributors"
                }
            ],
            "description": "PHP_CodeSniffer rules (sniffs) to enforce WordPress coding conventions",
            "keywords": [
                "phpcs",
                "standards",
                "wordpress"
            ],
            "time": "2016-08-29 20:04:47"
        }
    ],
    "aliases": [],
    "minimum-stability": "stable",
    "stability-flags": [],
    "prefer-stable": false,
    "prefer-lowest": false,
    "platform": {
        "php": ">=5.6.0"
    },
    "platform-dev": []
}<|MERGE_RESOLUTION|>--- conflicted
+++ resolved
@@ -4,13 +4,8 @@
         "Read more about it at https://getcomposer.org/doc/01-basic-usage.md#composer-lock-the-lock-file",
         "This file is @generated automatically"
     ],
-<<<<<<< HEAD
-    "hash": "7405e27efff2f7d3fbb04ebd17096b49",
-    "content-hash": "882f6d0784708aa3268127bb7a79b38f",
-=======
-    "hash": "fe75ddd857991b8c51245c3c23cb77e8",
-    "content-hash": "03799e6913e5ad06d1394d74903798ae",
->>>>>>> 2a947a95
+    "hash": "abfba8ce3f53f9f1e99c5187fa6f7048",
+    "content-hash": "ae386267961844a192e862bd1f1aabda",
     "packages": [
         {
             "name": "composer/installers",
@@ -263,85 +258,6 @@
             "time": "2015-09-11 15:10:35"
         },
         {
-<<<<<<< HEAD
-            "name": "pressbooks/disable-comments",
-            "version": "1.1",
-            "source": {
-                "type": "git",
-                "url": "https://github.com/pressbooks/disable-comments/",
-                "reference": "tags/v1.1"
-            },
-            "dist": {
-                "type": "zip",
-                "url": "https://github.com/pressbooks/disable-comments/archive/v1.1.zip",
-                "reference": "tags/v1.1",
-=======
-            "name": "pressbooks/custom-metadata",
-            "version": "0.8.1-dev",
-            "source": {
-                "type": "git",
-                "url": "https://github.com/pressbooks/custom-metadata/",
-                "reference": "tags/v0.8.1-dev"
-            },
-            "dist": {
-                "type": "zip",
-                "url": "https://github.com/pressbooks/custom-metadata/archive/v0.8.1-dev.zip",
-                "reference": "tags/v0.8.1-dev",
-                "shasum": null
-            },
-            "type": "library",
-            "time": "2016-04-28 02:50:35"
-        },
-        {
-            "name": "pressbooks/htmlawed",
-            "version": "1.2-beta11",
-            "source": {
-                "type": "git",
-                "url": "https://github.com/pressbooks/htmlawed/",
-                "reference": "tags/v1.2-beta11"
-            },
-            "dist": {
-                "type": "zip",
-                "url": "https://github.com/pressbooks/htmlawed/archive/v1.2-beta11.zip",
-                "reference": "tags/v1.2-beta11",
-                "shasum": null
-            },
-            "require": {
-                "php": ">=5.4.0"
-            },
-            "require-dev": {
-                "tburry/pquery": "~1.0.1"
-            },
-            "type": "library",
-            "autoload": {
-                "classmap": [
-                    "src/Htmlawed.php"
-                ]
-            },
-            "autoload-dev": {
-                "psr-4": {
-                    "Htmlawed\\Test\\": "tests"
-                }
-            }
-        },
-        {
-            "name": "pressbooks/mce-table-buttons",
-            "version": "3.2.0",
-            "source": {
-                "type": "git",
-                "url": "https://github.com/pressbooks/mce-table-buttons/",
-                "reference": "tags/v3.2.0"
-            },
-            "dist": {
-                "type": "zip",
-                "url": "https://github.com/pressbooks/mce-table-buttons/archive/v3.2.0.zip",
-                "reference": "tags/v3.2.0",
->>>>>>> 2a947a95
-                "shasum": null
-            },
-            "type": "library"
-        },
-        {
             "name": "pressbooks/pb-api",
             "version": "1.0.0",
             "source": {
@@ -409,8 +325,6 @@
             ],
             "description": "Provides implementations of XSLT 2.0, XQuery 3.1, and XPath 3.1 at the basic level of conformance defined by W3C.",
             "time": "2016-09-12 18:32:26"
-<<<<<<< HEAD
-=======
         },
         {
             "name": "solarissmoke/disable-comments-mu",
@@ -449,46 +363,6 @@
                 "wordpress"
             ],
             "time": "2016-04-29 02:48:08"
-        },
-        {
-            "name": "wp-api/wp-api",
-            "version": "2.0-beta15",
-            "source": {
-                "type": "git",
-                "url": "https://github.com/WP-API/WP-API.git",
-                "reference": "a674b60acd8ef6109cdd83ce6036c037d97c233f"
-            },
-            "dist": {
-                "type": "zip",
-                "url": "https://api.github.com/repos/WP-API/WP-API/zipball/a674b60acd8ef6109cdd83ce6036c037d97c233f",
-                "reference": "a674b60acd8ef6109cdd83ce6036c037d97c233f",
-                "shasum": ""
-            },
-            "require": {
-                "composer/installers": "~1.0"
-            },
-            "require-dev": {
-                "squizlabs/php_codesniffer": "2.3.4",
-                "wp-coding-standards/wpcs": "0.6.0"
-            },
-            "type": "wordpress-plugin",
-            "extra": {
-                "installer-name": "rest-api"
-            },
-            "notification-url": "https://packagist.org/downloads/",
-            "license": [
-                "GPL2+"
-            ],
-            "authors": [
-                {
-                    "name": "WP-API Team",
-                    "homepage": "http://wp-api.org/"
-                }
-            ],
-            "description": "Access your WordPress site's data through an easy-to-use HTTP REST API.",
-            "homepage": "http://wp-api.org/",
-            "time": "2016-10-08 03:50:28"
->>>>>>> 2a947a95
         }
     ],
     "packages-dev": [

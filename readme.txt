=== Pressbooks ===

<<<<<<< HEAD
Contributors: Pressbooks <code@pressbooks.com>
Version: 3.9.8
Tags: ebooks, publishing, webbooks
=======
Contributors: Pressbooks <code@pressbooks.com>
Version: 3.9.8.1
Tags: ebooks, publishing, webbooks
>>>>>>> 0baf46ec
Requires at least: 4.7.3
Tested up to: 4.7.3
License: GPLv2 or later
License URI: http://www.gnu.org/licenses/gpl-2.0.html

== Description ==

Pressbooks is an open source book publishing tool built on a WordPress multisite platform. Pressbooks outputs books in
multiple formats, including PDF, EPUB, MOBI, web, and a variety of XML flavours, using a theming/templating system,
driven by CSS. For more information, visit http://pressbooks.com.

== Maintenance and Support ==

Contact us about maintenance and support contracts if you are installing Pressbooks on your own servers, or if you would
like Pressbooks to run a dedicated instance for you on our servers. You can reach us at: sales@pressbooks.com.

== Communication ==

Our main communication channel for the Pressbooks plugin is [GitHub](https://github.com/pressbooks/pressbooks/issues). You can post issues or ask questions there.

== Contributors ==

All Pressbooks code is copyright Book Oven Inc. Contributors are acknowledged in the "docs/contributors.txt" file, not
in source code headers.

== Installation ==

IMPORTANT!

 * Do not install Pressbooks on an existing WordPress blog -- create a new WordPress install instead.
 * Pressbooks works with [PHP 5.6.x](https://secure.php.net/supported-versions.php) and WordPress 4.7.3. Lower versions are not supported.

*Part 1, WordPress generic:*

 1. Install WordPress using the [Famous 5-Minute Install](http://codex.wordpress.org/Installing_WordPress).

 2. [Create a Network](http://codex.wordpress.org/Create_A_Network) of WordPress sites, i.e.:

 3. Edit the wp-config.php file and add the following:

    `define('WP_ALLOW_MULTISITE', true);`

 4. Login to the WordPress admin area. Navigate to Tools → Network Setup, click Install.

 5. Complete the steps printed on the screen (i.e. edit your `wp-config.php` and `.htaccess files` with the information
    provided.)

*Part 2, Pressbooks specific:*

 1. Copy/move Pressbooks plugin files to: __PATH_TO_YOUR_SITE__/wp-content/plugins/pressbooks/*.

 2. Log out, log in, navigate to: My Sites → Network Admin → Dashboard.

 3. Navigate to: Plugins → Installed Plugins.

 4. Network Enable "Pressbooks."

 5. Navigate to: Themes → Installed Themes.

 6. Network Enable "Luther", "Clarke", "Donham", "Fitzgerald", "Austen", "Pressbooks Publisher", and any other
    Pressbooks theme you want to use.

 7. Navigate to: Settings → Network Settings.

 8. Pick the most appropriate Registration Setting:
    + User accounts may be registered. (do not use this setting, since it will not allow users to create new books)
    + Logged in users may register new sites. (if you are a publisher using Pressbooks as a production tool, this is the
      best setting: it allows network administrators to add new users, who can then create books/sites. However,
      registration is not available to the public.)
    + Both sites and user accounts can be registered. (use this setting if you intend on offering a publishing-platform
      open to the public, such as Pressbooks.com)

 9. Navigate to: My Catalog → __YOUR_SITE__ → Dashboard

 10. Navigate to: Appearance. Activate "Pressbooks Publisher"

 11. Navigate to: My Catalog → Network Admin → Sites

 12. Add a new site (this will be your first book).

 13. Navigate to: My Catalog → __YOUR_FIRST_BOOK__

 14. Navigate to: Book Info. Make sure to fill out Title, Author and Publication Date.

 15. Navigate to: Text → Organize. Make sure some content is selected for export.

*Part 3, Pressbooks dependencies:*

 * For PDF export install [Prince](http://pressbooks.com/prince) (note: this is not free software) - Version 20160929
 * For PDF export via mPDF install the [Pressbooks mPDF plugin](https://wordpress.org/plugins/pressbooks-mpdf). You will also need to ensure that the following folders have write access and/or they are owned by the appropriate user. See http://codex.wordpress.org/Changing_File_Permissions for more details on adjusting file permissions.
   + wp-content/plugins/pressbooks-mpdf/symbionts/mpdf/ttfontdata
   + wp-content/plugins/pressbooks-mpdf/symbionts/mpdf/tmp
   + wp-content/plugins/pressbooks-mpdf/symbionts/mpdf/graph_cache
 * For MOBI export install [KindleGen](http://www.amazon.com/gp/feature.html?docId=1000765211) - Version 2.9
 * For EPUB validation install [EpubCheck](https://github.com/idpf/epubcheck) - Version 4.0
 * For XML validation install [xmllint](http://xmlsoft.org/xmllint.html) - Version 20706
 * Certain Linux installations do not ship with the php5-xsl library enabled by default.  If you attempt to export an ePub and get a either a white screen with minimal text, or a "Fatal error: Class 'XSLTProcessor' not found" error, you may need to run a command like "apt-get install php5-xsl"

Unlisted versions are not supported. Upgrade/downgrade accordingly.

Once installed, define the following wp-config.php variables. The defaults are:

	define( 'PB_PRINCE_COMMAND', '/usr/bin/prince' );
	define( 'PB_KINDLEGEN_COMMAND', '/opt/kindlegen/kindlegen' );
	define( 'PB_EPUBCHECK_COMMAND', '/usr/bin/java -jar /opt/epubcheck/epubcheck.jar' );
	define( 'PB_XMLLINT_COMMAND', '/usr/bin/xmllint' );
  define( 'PB_SAXON_COMMAND', '/usr/bin/java -jar /opt/saxon-he/saxon-he.jar' );


Example config files for a dev site hosted at http://localhost/~dac514/textopress/

### wp-config.php file [snippet]: ###

	/**
	 * For developers: WordPress debugging mode.
	 *
	 * Change this to true to enable the display of notices during development.
	 * It is strongly recommended that plugin and theme developers use WP_DEBUG
	 * in their development environments.
	 */
	define('WP_DEBUG', true);
	define('WP_DEBUG_LOG', true);

	/**
	 * Multi-site support, Part 1
	 */
	define('WP_ALLOW_MULTISITE', true);

	/**
	 * Multi-site support, Part 2
	 */
	define('MULTISITE', true);
	define('SUBDOMAIN_INSTALL', false);
	$base = '/~dac514/textopress/';
	define('DOMAIN_CURRENT_SITE', 'localhost');
	define('PATH_CURRENT_SITE', '/~dac514/textopress/');
	define('SITE_ID_CURRENT_SITE', 1);
	define('BLOG_ID_CURRENT_SITE', 1);

	/**
	 * Pressbooks
	 */
	define( 'PB_PRINCE_COMMAND', '/usr/bin/prince' );
	define( 'PB_KINDLEGEN_COMMAND', '/home/dac514/bin/kindlegen' );
	define( 'PB_EPUBCHECK_COMMAND', '/usr/bin/java -jar /home/dac514/bin/epubcheck-4.0/epubcheck-4.0.jar' );
	define( 'PB_XMLLINT_COMMAND', '/usr/bin/xmllint' );
  define( 'PB_SAXON_COMMAND', '/usr/bin/java -jar /home/dac514/bin/saxon-he/saxon-he.jar' );

	/**
	 * Optional definitions
	 */
	// define( 'WP_POST_REVISIONS', 5 ); // Limit post revisions: int or false
	// define( 'EMPTY_TRASH_DAYS', 1 ); // Purge trash interval
	// define( 'AUTOSAVE_INTERVAL', 60 ); // Autosave every N seconds

	/* That's all, stop editing! Happy blogging. */


### .htaccess file: ###

	RewriteEngine On
	RewriteBase /~dac514/textopress/
	RewriteRule ^index\.php$ - [L]

	# add a trailing slash to /wp-admin
	RewriteRule ^([_0-9a-zA-Z-]+/)?wp-admin$ $1wp-admin/ [R=301,L]

	RewriteCond %{REQUEST_FILENAME} -f [OR]
	RewriteCond %{REQUEST_FILENAME} -d
	RewriteRule ^ - [L]
	RewriteRule  ^[_0-9a-zA-Z-]+/(wp-(content|admin|includes).*) $1 [L]
	RewriteRule  ^[_0-9a-zA-Z-]+/(.*\.php)$ $1 [L]
	RewriteRule . index.php [L]

*Installation (WP-CLI)*

First, get [WP-CLI](https://wp-cli.org/).

Once WP-CLI is installed on your server, the following shell commands executed in the site root will download and install a fresh version of Pressbooks. Obviously you need to put in the correct information for your server and install on lines 2 and 10, and enter the correct paths to `WP_PRINCE_COMMAND`, `PB_KINDLEGEN_COMMAND`, `PB_EPUBCHECK_COMMAND` and `PB_XMLLINT_COMMAND` where indicated.

	    wp core download
	    wp core config --dbname="dbname" --dbuser="dbuser" --dbpass="dbpass" --extra-php <<PHP
	    /* Pressbooks */
	    define( 'WP_DEFAULT_THEME', 'pressbooks-book' );
	    define( 'PB_PRINCE_COMMAND', '/usr/bin/prince' );
	    define( 'PB_KINDLEGEN_COMMAND', '/opt/kindlegen/kindlegen' );
	    define( 'PB_EPUBCHECK_COMMAND', '/usr/bin/java -jar /opt/epubcheck/epubcheck.jar' );
	    define( 'PB_XMLLINT_COMMAND', '/usr/bin/xmllint' );
	    define( 'PB_SAXON_COMMAND', '/usr/bin/java -jar /opt/saxon-he/saxon-he.jar' );
	    PHP
	    wp core install --url="http://domain.com" --title="Pressbooks" --admin_user="username" --admin_password="password" --admin_email="user@domain.com"
	    wp core multisite-convert --title="Pressbooks"
	    wp plugin delete hello
	    wp plugin update-all
      wp plugin install https://github.com/pressbooks/pressbooks/releases/download/v3.9.5.1/pressbooks-v3.9.5.1.zip --activate-network
	    wp theme list
	    wp theme enable pressbooks-book --network
	    wp theme enable clarke --network
	    wp theme enable donham --network
	    wp theme enable fitzgerald --network
	    wp theme enable austen --network
	    wp theme enable pressbooks-custom-css --network


Note that this does not install the required libraries for export. See above (Part 3, Pressbooks dependencies).

== Frequently Asked Questions ==

TK.

== Screenshots ==

1. Your Book
2. Book Information
3. Themes
4. Theme Options
5. Export
6. Catalog

== Upgrade Notice ==

Pressbooks now requires [PHP >= 5.6](https://secure.php.net/supported-versions.php)

Pressbooks now requires [WordPress 4.7.3](https://wordpress.org/download/).

Pressbooks now requires [PrinceXML 11](http://www.princexml.com/download/) for PDF exports.

== Changelog ==

### 3.9.8.1
**NOTICE:** Pressbooks' PHP version requirement (>= 5.6) and WordPress version requirement (>= 4.7.3) can no longer be overridden. Before installing Pressbooks 3.9.8, please ensure that your system has been upgraded accordingly.

* **Fix:** Restored some webbook styles that were being omitted in older book themes.

### 3.9.8
**NOTICE:** Pressbooks' PHP version requirement (>= 5.6) and WordPress version requirement (>= 4.7.3) can no longer be overridden. Before installing Pressbooks 3.9.8, please ensure that your system has been upgraded accordingly.

* **Feature:** Themes can now be locked a particular version. The theme's stylesheets and other assets will be copied into the book's media directory and used for future exports (see #657, #704).
* **Feature:** The paragraph separation option is now available for webbooks (see #655, #696).
* **Feature:** The section openings PDF theme option now supports additional options (see #450, #691).
* **Feature:** When export sharing is enabled, the download links are now stable, e.g. `/open/download?type=pdf` (props to @rootl for the suggestion; see #684, #699).
* **Enhancement:** Pressbooks now supports third-party export formats (see #385 and #674).
* **Enhancement:** `\Pressbooks\Options` field display functions have been refactored to use an array of arguments instead of a list of parameters (see #648, #697) [BREAKING CHANGE].
* **Enhancement:** SCSS overrides have been moved into their respective theme options classes (see #452, #701).
* **Enhancement:** Webbook interface styles have been separated from the Luther book theme's content styles (see #656, #708).
* **Enhancement:** Webbook stylesheet and script enqueuing has been clarified and simplified (see #396).
* **Enhancement:** Searching now excludes non-Pressbooks post types (props to @colomet for the report; see #706, #707).
* **Enhancement:** Front-end scripts are now loaded asynchronously (props to @bdolor; see #681).
* **Enhancement:** htmLawed is now a Composer dependency (see #702).
* **Enhancement:** The sassphp dependency is no longer required (see #693).
* **Enhancement:** The SaxonHE dependency check can now be overridden (see https://github.com/pressbooks/pressbooks/commit/7ea32fe).
* **Enhancement:** [perchten/rmrdir](https://packagist.org/packages/perchten/rmrdir) is now used for recursive directory removal (see [37ab804](https://github.com/pressbooks/pressbooks/commit/37ab804489c580ad1d1121c0a07144f37772c7d0)).
* **Enhancement:** Added \Pressbooks\Utility\rcopy() function for recursive directory copying (props to @blobaugh for the [example code](http://ben.lobaugh.net/blog/864/php-5-recursively-move-or-copy-files); see [52b087b](https://github.com/pressbooks/pressbooks/commit/52b087b5e2185ea08c6f67c24111ad9ef0ee1fa0)).
* **Enhancement:** Added `pb_dependency_errors` filter hook for suppression of dependency errors (see #719).
* **Fix:** Images on custom title pages are now exported as expected in EPUB and Kindle (see #690, #698).
* **Fix:** The diagnostics page now functions as expected on the root blog (props to @colomet for the report; see #688, #695);
* **Fix:** Print PDF exports are now available for download when export sharing is enabled (props to @bdolor; see #677).
* **Fix:** Numberless chapters no longer display a lonely period in PDF outputs from SCSS v2 themes (props to @thomasdumm for the report; see #670).
* **Fix:** Importing as a draft now works for EPUB imports (props to @thomasdumm for the report; see #668).

### 3.9.7.2
**NOTICE:** Pressbooks now requires [WordPress 4.7.3](https://wordpress.org/news/2017/03/wordpress-4-7-3-security-and-maintenance-release/).

* **Enhancement:** Streamlined and refactored the running content SCSS partials for SCSS-based themes (see #675 and #686).

### 3.9.7.1
* **Fix:** Fixed an issue where the custom CSS file for webbooks would not be loaded on subdirectory installs.

### 3.9.7
**NOTICE:** Pressbooks now requires [WordPress 4.7.2](https://wordpress.org/news/2017/01/wordpress-4-7-2-security-release/).

* **Feature:** Added support for Canadian Indigenous syllabics, which are used for the Chipewyan, Inuktitut, Plains Cree, Cree, Moose Cree, Slave, Northern Cree, Naskapi, Swampy Cree, Southern East Cree, and Ojibwa languages (props to @bdolor; see #635).
* **Feature:** Part numbers are now displayed consistently across all formats (see #341).
* **Enhancement:** SCSS maps are now used to provide variables for different export formats.
* **Enhancement:** The global `_titles.scss` partial for SCSS v2 themes has been split into `_pages.scss` and `_section-titles.scss` for better separation of concerns.
* **Enhancement:** Added the `pb_add_latex_renderer_option`, `pb_require_latex`, `pb_latex_renderers`, and `pb_add_latex_config_scripts` filters and the `pb_enqueue_latex_scripts` action to support custom LaTeX renderers (props to @monkecheese; see #583).
* **Enhancement:** Added the `pb_root_description` filter to allow the default root blog description to be changed.
* **Enhancement:** Custom theme options can now be registered, either on an existing tab or on a new tab (see #470 and #618).
* **Enhancement:** Added the `pb_publisher_catalog_query_args` filter to allow customizing the query for books on the front page of Pressbooks Publisher (see #619).
* **Enhancement:** Added the `\Pressbooks\Metadata::getJsonMetadata()` function and the `pb_json_metadata` filter to support returning book information as JSON data for posting to an API endpoint (see #637).
* **Enhancement:** Added the `pb_add_bisac_subjects_field` filter, which allows those with a licensed copy of the BISAC subject headers to display a multiple select instead of Pressbooks' default text input (see #637).
* **Enhancement:** Added the `pb_audience` field to the Book Information page to allow setting a book's target audience (see #638).
* **Enhancement:** The export metadata settings for all book contents are now fetched in a single query within `\Pressbooks\Book::getBookStructure()` (props to @monkecheese; see #633).
* **Enhancement:** The book language will now be set to the language selected when the book is registered (see #595).
* **Enhancement:** The Comments column on the Organize page will now be hidden if comments are disabled (see #644).
* **Enhancement:** Core textbox styles now apply to the equivalent `.bcc-*` selectors for improved compatibility with Pressbooks Textbook.
* **Enhancement:** Imported content can optionally be set to `published` status instead of `draft` (see #593).
* **Enhancement:** Front matter, chapter, and back matter types will now be imported from Pressbooks WXR files (see #601).
* **Enhancement:** Empty front matter, chapters, and back matter will now be imported from Pressbooks WXR files (see #592).
* **Enhancement:** Title display and export metadata will now be imported from Pressbooks WXR files (see #606).
* **Enhancement:** Completing an import from a Pressbooks WXR file will now correctly enumerate different content types instead of labelling all as chapters.
* **Enhancement:** Bold, italic, superscript, and subscript text is now properly imported from Word documents (props to @crism; see #629).
* **Enhancement:** Inline language attributes are now properly imported from Word documents (props to @crism; see #630 and #639).
* **Enhancement:** Removed the Postmark-specific `wp_mail()` override (see #587).
* **Enhancement:** Export dependency errors are now grouped intelligently into a single alert (see #646).
* **Enhancement:** Javascript and SCSS files are now validated on pull requests using [Hound](https://houndci.com) (see #617).
* **Enhancement:** The sender address and name used for emails from a Pressbooks instance can now be customized by defining constants for `WP_MAIL_FROM` and `WP_MAIL_FROM_NAME` (see #663).
* **Fix:** To prevent an erroneous reversion to the WordPress < 3.5 uploads directory structure, `\Pressbooks\Utility\get_media_prefix()` now checks for the `ms_files_rewriting` site option instead of for the `blogs.dir` directory.
* **Fix:** The custom CSS file URL scheme is now relative, which should prevent mixed content errors under some circumstances (see #599).
* **Fix:** Fixed an undefined index error in mPDF theme options (props to @monkecheese; see #613).
* **Fix:** Fixed a database max key length error when creating the catalog tables (see #589).
* **Fix:** Removed the Pressbooks plugin installer tab, which was preventing plugin searching from being conducted (see #596).
* **Fix:** Deleted books will now be removed from user catalogs (see #412).
* **Fix:** Fixed an issue where hyphenation would be enabled in Prince exports even if it was disabled in theme options (see #645).
* **Fix:** Fixed an issue where custom running content was being displayed in the wrong place (see #623).
* **Fix:** Fixed an issue where OpenOffice files would not be properly exposed for download (see #649).
* **Fix:** The time allowed for an mPDF export to complete has been conditionally increased to account for certain edge cases (props to @bdolor; see #652).
* **Fix:** Added between section numbers and titles in the mPDF TOC (props to @bdolor; see #653).
* **Fix:** We now use the https endpoint for the Automattic LaTeX server to avoid mixed content errors (props to @bdolor; see #651).
* **Fix:** Publisher logos inserted via `add_theme_support( 'pressbooks_publisher_logo' )` hook are now properly copied into EPUB outputs (see #666).

= 3.9.6 =
**NOTICE:** Pressbooks now requires [WordPress 4.7 "Vaughan"](https://wordpress.org/news/2016/12/vaughan/).
**NOTICE:** Pressbooks now requires [PrinceXML 11](http://www.princexml.com/download/) for PDF exports.

* **Feature:** If you select a language on the book information page and the WordPress language pack for that language is available but not installed, Pressbooks will try to install it for you (and politely inform you if it can't).
* **Feature:** Added Hindi language support using [Noto Sans Devanagari](https://www.google.com/get/noto/#sans-deva) and [Noto Serif Devanagari](https://www.google.com/get/noto/#serif-deva).
* **Enhancement:** The whitelist-based theme filtering behaviour of Pressbooks =< 3.9.5.1 has been removed; all book themes are now available for use in all books (if network enabled), and all non-book themes are now available for use on the root blog (if network enabled). If you wish to restrict theme availability further, you can do so by adding additional filters to the `allowed_themes` filter hook.
* **Enhancement:** Added the ability to retry asset fetching during EPUB export in the event of server errors (props to @nathanielks, see [7344674](https://github.com/pressbooks/pressbooks/commit/7344674f823517ed7eb2fef462a4795f7182ce56))
* **Enhancement:** Added filter and action hooks to support the addition of import modules via third-party plugins (props to @monkecheese, see [4d7ca64](https://github.com/pressbooks/pressbooks/commit/4d7ca649ec3b6c05c40e1c5bb8f92beb1de5ea30)).
* **Enhancement:** Added the `pb_disable_root_comments` filter hook for control over comment display on the root blog (defaults to `true` -- disable comments -- as Pressbooks Publisher does not support comments).
* **Enhancement:** Added a link from the user's catalog logo or profile image to their profile URL, if set.
* **Enhancement:** Added variables for textbox header font size and text alignment to book theme partials.
* **Enhancement:** Removed our custom `user_interface_lang` setting in favour of WordPress 4.7's user locale.
* **Enhancement:** Removed `\Pressbooks\utility\multi_sort()` in favour of WordPress 4.7's shiny new `wp_list_sort()`.
* **Enhancement:** Removed our last remaining use of `get_blog_details`, which will be deprecated in a forthcoming WordPress release.
* **Fix:** Fixed an issue which prevented the Pressbooks admin color scheme from being applied upon manual plugin activation.
* **Fix:** Fixed an issue which prevented the book name from properly updating under some circumstances.
* **Fix:** Fixed some styles on the registration screen in the Pressbooks Publisher theme (now at v3.0.1).

= 3.9.5.1 =
* **Enhancement:** Added [`pb_cover_image`](https://github.com/pressbooks/pressbooks/pull/540/) filter to improve support for networks which host uploaded content on a third-party server (props to @monkecheese).
* **Fix:** Fixed a discrepancy in the line height of PrinceXML PDF exports of books using Cardo as the body font which resulted from an invalid descender value.
* **Fix:** Fixed an issue where the Network Sharing & Privacy page would not update the associated site option value.
* **Fix:** Fixed the vertical alignment of the Facebook share button in the webbook theme (props to @colomet).

= 3.9.5 =
* **Enhancement:** The Pressbooks Publisher theme has been streamlined and refreshed.
* **Fix:** The version requirement for xmllint has been downgraded to 20706 to maintain RHEL 6 compatibility (props to @bdolor for the PR).

= 3.9.4.2 =
* **Feature:** It is now possibled to modify the default session configuration via the `pressbooks_session_configuration` filter hook (props to @monkecheese).
* **Feature:** The `pb_append_chapter_content` is now available in the mPDF exporter (props to @monkecheese).
* **Enhancement:** The `generator` meta property has been added to XHTML exports.
* **Fix:** A bug which resulted in anchors being added to internal links twice in EPUB exports has been resolved.

= 3.9.4.1 =
* **Feature:** The copyright string in the Pressbooks Publisher theme footer can now be customized via the `pressbooks_publisher_content_info` filter.
* **Feature:** The text that is displayed when there are no books in a Pressbooks Publisher catalog can now be customized via the `pressbooks_publisher_empty_catalog` filter.
* **Fix:** Updated a component of the Diagnostics page to remove a deprecation notice (props to @thomasdumm for the report).
* **Fix:** Fixed a glitch in the Pressbooks colour scheme.

= 3.9.4 =
* **Feature:** Pressbooks + Hypothesis: Version 0.4.8 of the [Hypothesis](https://hypothes.is) WordPress plugin now supports custom post types, and Pressbooks 3.9.4 adds Hypothesis support to all of ours (parts, chapters, front and back matter).
* **Feature:** Having a problem with Pressbooks? We've added a diagnostics page which is accessible from the 'Diagnostics' link in the footer of every dashboard screen. If you need to report a bug, copy your system configuration info from your Diagnostics page to help us help you resolve the issue more efficiently.
* **Enhancement:** `check_epubcheck_install` can now be overridden using the `pb_epub_has_dependencies` hook for use cases where EPUB validation is not required (props to @monkecheese for the PR).
* **Enhancement:** Some adjustments were made to the PDF output stylesheets for running headers and footers.
* **Fix:** Fixed a visual glitch by hiding the TinyMCE table editor's inline toolbar.

= 3.9.3 =
* **NOTE:** [Saxon-HE 9.7.0-10](https://sourceforge.net/projects/saxon/files/Saxon-HE/) is no longer bundled with Pressbooks and must be installed separately for ODT export support (see [Installation](http://docs.pressbooks.org/installation)).
* **Feature:** The copy on the publish page can now be replaced by adding a filter to the `pressbooks_publish_page` filter hook.
* **Feature:** If registration is enabled, a 'Register' button now appears on the front page of the Pressbooks Publisher theme.
* **Enhancement:** A URL sanitization routine has been added to the `\Pressbooks\Options` class.
* **Enhancement:** The methods of `\Pressbooks\Options` which list the options of various types (bool, string, float, etc.) are now optional, and the sanitize function now checks for each type before trying to sanitize it.
* **Enhancement:** The publish page has been refactored using the `\Pressbooks\Options` class.
* **Fix:** Unwanted validation warning emails will no longer be sent.

= 3.9.2.1 =
* **NOTE:** Pressbooks >= 3.9.2 requires [PrinceXML 20160929](http://www.princexml.com/latest/) or later.
* **Fix:** Fixed an issue where user actions on the Organize page would fail to update certain properties.

= 3.9.2 =
* **NOTE:** Pressbooks 3.9.2 requires [PrinceXML 20160929](http://www.princexml.com/latest/) or later.
* **Feature:** Added an export format for print-ready PDF, compatible with the [CreateSpace PDF Submission Specification](https://www.createspace.com/ServicesWorkflow/ResourceDownload.do?id=1583) (**Requires [PrinceXML 20160929](http://www.princexml.com/latest/) or later**).
* **Feature:** Added a button to the editor which lets you assign a custom class to any element.
* **Feature:** Simplified the Disable Comments feature, which can now be found under Sharing & Privacy settings.
* **Enhancement:** Added version-based dependency checks for all Pressbooks dependencies.
* **Enhancement:** Updated the TinyMCE Table Editor plugin to the latest version.
* **Enhancement:** Custom styles, table classes, row classes and cell classes are now filterable.
* **Fix:** Fixed an issue where email validation logs would not be sent.

= 3.9.1 =
* **Fix:** Fixed an issue where the htmLawed and PrinceXMLPHP dependencies were not being loaded properly.

= 3.9.0 =
* **Feature:** Added a web theme option to display the title of the current part in the webbook (props to @bdolor).
* **Feature:** Noto CJK fonts (required for Chinese, Japanese and Korean PDF output) are now downloaded only when needed from within Pressbooks, reducing the overall size of the Pressbooks download.
* **Feature:** Added a recompile routine for webbook stylesheets to allow more straightforward development (only enabled when `WP_ENV` is defined and set to `development`).
* **Enhancement:** Applied our [coding standards](https://github.com/pressbooks/pressbooks/blob/master/docs/coding-standards.md) across the board and added PHP_CodeSniffer to our CI routines.
* **Enhancement:** Added some unit tests.
* **Enhancement:** Moved the Pressbooks API to /vendor.
* **Enhancement:** Changed some colour variables for clarity.
* **Enhancement:** Added initial support for SVG LaTeX images in PDF exports (requires [QuickLaTex](https://wordpress.org/plugins/wp-quicklatex/)).
* **Enhancement:** Added some scaffolding to allow option defaults to be filtered in pages built using the new options class.
* **Enhancement:** The book information post is now created when a book is registered.
* **Fix:** Added missing methods which were triggering fatal errors in the Export Options page (props to @bdolor).
* **Fix:** Fixed in issue which prevented the Ebook paragraph separation theme option from being applied in Clarke.
* **Fix:** Fixed an issue where internal links from within part content were broken in EPUB.
* **Fix:** Fixed an issue where backslashes would be erroneously stripped when replacements were applied in the Search and Replace utility (props to @rootl for the bug report).
* **Fix:** Fixed an issue where the book title would not be updated on the first save.

= 3.8.1 =
* **Fix:** Internal links are now _actually_ fixed in EPUB exports.

= 3.8.0 =
* **Feature:** The redistribution option from [Pressbooks Textbook](https://github.com/BCcampus/pressbooks-textbook/), which allows a book administrator to share the latest export files of their book on the webbook cover page, has been migrated into Pressbooks and can be found under (Network) Settings -> Sharing and Privacy. Many thanks to @bdolor for developing this feature (and fixing a display bug in our implementation of it).
* **Feature:** Luther and all child themes now support searching within webbooks.
* **Feature:** The Pressbooks.com promotion on book covers can now be hidden using the `PB_HIDE_COVER_PROMO` constant.
* **Enhancement:** [Hypothesis](https://wordpress.org/plugins/hypothesis/) has been added to the supported plugins list, and the supported plugins list is now built more intelligently.
* **Enhancement:** The hard-coded default theme for new books has been replaced by the following logic: 1. Use `PB_BOOK_THEME` (if set); 2. Use `WP_DEFAULT_THEME` (if set); 3. Use Luther.
* **Enhancement:** Added the `pressbooks_register_theme_directory` action to support the registration of custom theme directores by third-party developers (props to @bdolor).
* **Enhancement:** Added support for testing PrinceXML's built-in [PDF profile](http://www.princexml.com/doc/properties/prince-pdf-profile/) support by setting the `PB_PDF_PROFILE` constant to the desired profile.
* **Enhancement:** Refactored generic shortcodes to allow testing and test were written for them.
* **Enhancement:** Switched from internal fork to dev-master of gridonic/princexmlphp and switched to versioned copy of pressbooks/saxonhe.
* **Enhancement:** The `\Pressbooks\Modules\ThemeOptions` class now supports the registration of custom tags by third-party developers.
* **Fix:** Removed a leftover conditional check for the `accessibility_fontsize` option in webbooks (props to @bdolor for the bug report).
* **Fix:** Internal links to parts now work in XHTML, PDF and EPUB exports.
* **Fix:** Fixed some faulty logic in the TOC collapse Javascript (props to @bdolor).
* **Fix:** Fixed some incorrect color values in the mobile admin bar.
* **Fix:** Fixed a misplaced comment in the conditional check for IE 9 in Pressbooks Book (props to @chrillep).
* **Fix:** Fixed a bug where protocol-relative images would not be exported properly in EPUB (props to @bdolor).

= 3.7.1 =
* **Fix:** Fixed a bug where increased font size would be applied to all PDF exports.

= 3.7.0 =
* **Feature:** Introduced `\Pressbooks\Options` class and rebuilt theme options using on this class.
* **Feature:** Introduced `\Pressbooks\Taxonomy` class and rebuilt front matter, chapter and back matter types using this class.
* **Feature:** Added support for custom base font size, line height, page margins, image resolution and running content in SCSS v2 themes for PDF.
* **Feature:** Enabled webbook collapsible TOC by default (as needed).
* **Feature:** Enabled webbook font size control by default.
* **Feature:** Added custom sidebar color for catalog (props to @monkecheese).
* **Enhancement:** Prince will now ignore self-signed certificates in a development environment.
* **Fix:** Fixed an admin style inconsistency introduced with WordPress 4.6.
* **Fix:** Fixed an error where SCSS v2 themes could not be imported into the Custom CSS editor.
* **Fix:** Added user feedback to allow recovery from JPEG errors (props to @bdolor).
* **Fix:** Added a call to `wp_cache_flush()` to fix an error during book creation.

= 3.6.3 =
* **Fix:** Fixed an error caused by the change to get_sites().

= 3.6.2 =
* Requires WordPress 4.6.
* **Fix:** Replaced deprecated wp_get_sites() function with get_sites() (props to @bdolor for the bug report).

= 3.6.1 =
* **Fix:** An issue where footnotes would not display in endnote mode has been resolved.
* **Fix:** An SCSS error in Luther has been resolved (props to @bearkrust for the bug report).

= 3.6.0 =
* Requires WordPress 4.5.3.
* **Feature:** Structural SCSS and supports are in place for the new book theme model (see http://pressbooks.org/core/2016/05/16/rethinking-book-themes/).
* **Feature:** Clarke 2.0 has been rebuilt on the new book theme model (see https://pressbooks.com/themes/clarke).
* **Feature:** Themes built on the new book theme model can display publisher logos on the title page via `add_theme_support( 'pressbooks_publisher_logo', [ 'logo_uri' => $logo_uri ] )`.
* **Feature:** Themes built on the new book theme model define support for global typography using `add_theme_support( 'pressbooks_global_typography', [ $language_codes ] )`.
* **Feature:** Custom post types, built-in taxonomies and custom taxonomies can now be imported from a Pressbooks or WordPress XML file using the filters `pb_import_custom_post_types` and `pb_import_custom_taxonomies` (props to @monkecheese).
* **Feature:** Filter hooks have been added which allow content to be appended to front matter, chapters and back matter via `pb_append_front_matter_content`, `pb_append_chapter_content` and `pb_append_back_matter_content` (props to @monkecheese).
* **Feature:** Network administrators can now clear all of a book's exports (this is useful for testing).
* **Enhancement:** The Export page is now responsive.
* **Enhancement:** `script.js` is no longer required for Prince exports (if the the file is not there it will no longer trigger an error).
* **Enhancement:** The `<base href="">` tag has been removed from XHTML outputs, which should make these files more functional in some cases (props to @bdolor).
* **Fix:** Search and Replace is now accessible to book administrators, not just network administrators.
* **Fix:** The broken Forum link in the Pressbooks menu has been replaced with a link to our Help page.

= 3.5.2 =
* **Feature:** Login screen logo and color scheme can now be changed via filters (see https://github.com/pressbooks/pressbooks/commit/d09a104bfbbe3ad00a108004d0375ad1f7057ae0).
* **Enhancement:** Google Fonts are now requested over https under all circumstances.
* **Enhancement:** Added some functionality to the Disable Comments plugin (props to @bdolor).
* **Fix:** Imports will no longer fail in certain environments (props to @monkecheese for the bug fix).
* **Fix:** Subsection titles are now properly sanitized for XHTML output.

= 3.5.1 =
* Requires WordPress 4.5.2.
* **Fixed:** Resolved a formatting issue on the Export page (props to @bdolor).
* **Under the Hood:** Added anchor, superscript and subscript buttons to core MCE routines (eliminating dependencies).

= 3.5.0 =
* FEATURE: Search and Replace functionality has been rebuilt and more closely integrated with Pressbooks core.
* FEATURE: Pressbooks plugins (specifications forthcoming) can now be activated at the book level by book administrators.
* FIXED: Some image asset paths were updated.
* FIXED: Default mPDF options were updated.
* UNDER THE HOOD: Pressbooks now bundles the WordPress API feature plugin (more to come on this front).
* UNDER THE HOOD: Our namespace is now \Pressbooks.

= 3.4.0 =
* Requires WordPress 4.5.1.
* FEATURE: OpenDocument (beta) is now available as an export format.
* ENHANCED: Plugin assets are now managed using Bower and compiled using gulp. Your Pressbooks dashboard will now load more efficiently (thanks to the @rootswp team for their development of this workflow).
* ENHANCED: All symbionts except for that weird ICML one are now managed using Composer.
* ENHANCED: `check_prince_install()` now tries to run `prince --version` instead of looking for the executable file.
* FIXED: The Tweet button had stopped working, so we replaced our previous sharing script with @ellisonleao's excellent [sharer.js](https://github.com/ellisonleao/sharer.js/).
* FIXED: Our fork of @johngodley's Search Regex plugin has been updated for PHP 7.0 compatibility (props to @r66r for the bug report).

= 3.3.2 =
* FIXED: Themes were not appearing to be network enabled due to changes introduced in https://core.trac.wordpress.org/ticket/28436.

= 3.3.1 =
* FIXED: The custom logo feature introduced in v3.3.0 now displays logos at a more reasonable size.
* FIXED: Some extraneous files were bundled in v3.3.0. They are gone now.
* FIXED: An extra line break was introduced to the Export screen in v3.3.0. It is gone now too.

= 3.3.0 =
* Requires WordPress 4.5.
* ICML is now an experimental export format (see http://pressbooks.com/blog/discontinuing-support-for-icml-exports-on-april-12/).
* Added support for WordPress core's custom logo in Pressbooks Publisher.
* Added the TinyMCE background color button.
* Allow a user to choose their password when registering.
* Allow a network administrator to replace the Pressbooks News dashboard feed with their own RSS feed or disable the dashboard feed entirely.
* Fixed an issue where the "Show Title" checkbox on the "Organize" page had no effect (props to @sswettenham for the bug report).
* Fixed an issue where uploaded media were not attached to their parent Front Matter, Chapter or Back Matter.
* Internal dependencies are now managed using [Composer](https://getcomposer.org).

= 3.2.0 =
* Requires WordPress 4.4.2.
* Added Google Analytics support at the network level (subdomain and subdirectory installs) and the book level (subdomain installs only).
* Added support for installs that use SSL (props to @bdolor for contributions).
* Added localization support for strings (currently, "Chapter" and "Part") in book stylesheets.
* Added localization support for the Pressbooks "freebie" notice.
* Clarified new user and book registration text.
* Set timezone on export page based on root site settings (props to @chrillep for the bug report).
* Enhanced image display in exports.
* Expanded code coverage.
* Fixed an issue where footnote anchors would not be properly created when importing a Word document (thanks to @crism for the report and the contribution).
* Fixed an issue where clicking 'Show in Catalog' would not work (props to @colomet for the bug report).
* Fixed an issue where the "My Books" button would appear in Pressbooks Publisher for logged-in users with no books.
* Fixed the way the PB_PLUGIN_DIR and PB_PLUGIN_URL constants are defined to support installations of Pressbooks where plugins and themes are symlinked.

= 3.1.2 =
* Requires WordPress 4.4.1.
* Added internal links (anchors) to the built in 'Insert/edit Link' dialog.
* Added admin notices to indicate the success or failure of some AJAX actions which do not produce a visible result.
* Fixed an issue with EPUB validation introduced by WordPress 4.4's implementation of the srcset attribute.
* Fixed an issue where a dynamically-generated webBook stylesheet would be erroneously loaded.
* Fixed an issue with image paths in Luther webBook stylesheet (props to @bdolor for the bug report).
* Fixed an issue that caused ODT exports to fail in a particularly undignified manner.
* Fixed an issue where PDF themes would not be imported for editing properly when using the Pressbooks Custom CSS theme.
* Expanded test suites.

= 3.1.1 =
* Fixed an issue where custom web book themes would not be properly loaded.
* Updated the PB_PLUGIN_VERSION constant, which slipped under our radar when we released Pressbooks 3.1.

= 3.1 =
* Requires WordPress 4.4.
* Added a new Textboxes menu in TinyMCE which supports some new types of textboxes in addition to standard and shaded.
* Added support for assigning classes to tables within the TinyMCE Table Editor and removed some unnecessary features from it.
* Added a new Greek language font.
* Moved the mPDF library to an external plugin, [Pressbooks mPDF](https://wordpress.org/plugins/pressbooks-mpdf).
* Localized strings within some of our TinyMCE plugins. More to come.
* Improved SCSS theme structure and SCSS compilation routines.
* Improved XSL file for ODT export.
* Improved some TinyMCE styles.
* Fixed an issue where activating a non-SCSS theme would cause an error.
* Fixed an issue where loading the Search and Replace tool would cause an error (props to @rootl for the bug report).
* Updated some assets.

= 3.0 =
* SASS-y themes: book themes are now built with SASS (specifically the SCSS variant) and compiled for export or web display using either the bundled scssphp compiler (https://github.com/leafo/scssphp/) or the SASS PHP extension if installed (https://github.com/sensational/sassphp). See `/docs/themes-book.txt` for details if you are developing your own themes.
* Global Typography: users can add fonts to display Ancient Greek, Arabic, Biblical Hebrew, Chinese (Simplified or Traditional), Coptic, Gujarati, Japanese, Korean, Syriac, Tamil or Tibetan in any theme across all standard export formats via the Theme Options page.
* EPUB 3: the current version of the EPUB standard is now fully supported and will soon become Pressbooks' default EPUB export format.
* Added support for importing book information from a Pressbooks XML file.
* Added support for persistent export format selections on the Export page.
* Added the ability to show or hide front matter, chapter and back matter titles on the Organize page.
* Added initial support for unit testing.
* Requires PHP 5.6 (this can be overridden by setting `$pb_minimum_php` in wp-config.php, but we do not encourage this).
* Updated the Prince command line wrapper to support Prince 10r5.
* Updated export icons to support Retina screens.
* Fixed an issue where Norwegian localization files were not being properly loaded.
* Fixed an issue where the xml:lang attribute would set to `en` regardless of the book language.
* Fixed an issue that prevented Prince from loading its built-in hyphenation dictionaries.
* Fixed an issue with Kindle exports in bundled book themes.
* Fixed an issue with multi-level TOC styling in bundled book themes.
* Fixed an issue with EPUB images.
* Fixed some PHP warnings.
* Refactored some code for consistent namespacing and other improvements.
* Various localization updates.
* Various performance enhancements.

= 2.7.2 =
* Requires WordPress 4.3.1.
* Added MCE Anchor Button (migrated from Pressbooks Textbook, props to @bdolor).
* Fixed an issue where the book language could be incorrectly set to Afrikaans if the network language was undefined.
* Fixed an issue where loading a user's catalog would call memory-intensive functions repeatedly (props to @connerbw).
* Suppressed unhelpful errors when calling getSubsections() function (props to @connerbw).

= 2.7.1 =
* Fixed an issue where changes made with the Search & Replace tool would not be saved (props to @connerbw).
* Fixed an issue where users without super admin privileges would be incorrectly prevented from using the Import or Search & Replace tools.
* Fixed a display bug in recent builds of Google Chrome (props to @connerbw).

= 2.7 =
* Major cleanup of the administration interface.

= 2.6.7 =
* Added the ability to edit a table's class in the MCE Table Button's properties editor.
* Fixed an issue where Chinese would appear as the default user interface language.
* Fixed an issue where disabling social media sharing buttons would only disable Facebook (props to @colomet for the bug report).
* Updated localizations.

= 2.6.6 =
* Exporting a MOBI file no longer requires you to export an EPUB file also.

= 2.6.5 =
* Fixed a number of issues with multi-level TOC parsing.
* Fixed an issue where internal links on subdirectory installs were not being properly modified for PDF output (props to @bdolor).

= 2.6.4 =
* Added support for audio shortcodes in EPUB3 (props to @jflowers45).
* Modified login buttons to redirect users to the page they were viewing after login rather than force redirecting them to their dashboard (props to @marcusschiesser for the feature request).
* Fixed an issue where PDF exports were not respecting user-defined widow and orphan settings.
* Fixed an issue where unsupported @font-face declarations where being used in mPDF exports (props to @jflowers45 for the bug report and @bdolor for fixing it).
* Fixed an issue where updating a book's URL would break permalinks to front matter, back matter and parts (props to @programmieraffe for the bug report).
* Removed the WordPress contextual help button to avoid confusion on the dashboard (props to @colomet for noting its presence).

= 2.6.3 =
* Fixed issue with self-closing tags introduced in 2.6.1.

= 2.6.2 =
* Fixed issues with character encoding and improperly formed <br /> tags introduced in 2.6.1.

= 2.6.1 =
* Fixed issues with subsection parsing where <h1> tags had inline styles or were wrapped in other block elements.
* Fixed an issue where changing a book's language to "English" as opposed to "English (United States)" would fail to override the network's language setting.
* Updated documentation.

= 2.6 =
* Requires WordPress 4.3.
* The language selected on the book info page now applies to the book's webbook display.
* The language selected on the network settings page now applies automatically to new books and users.
* The language selected on a user's profile now overrides the network and book languages when they view the Pressbooks dashboard.

= 2.5.4 =
* Requires WordPress 4.2.4.
* Added Disable Comments (migrated from Pressbooks Textbook, props to @bdolor and the plugin's creators).
* Added a warning message when users upload a cover image above the recommended size.
* Optimized \Pressbooks\Book::getBookStructure() so as to only fetch export status during export routines (props to @bracken).
* Fixed a conflict with Jetpack (props to @programmieraffe for the bug report).
* Fixed an issue where chapters were being number in mPDF TOCs regardless of user preference (props to @bdolor for the fix and to @sswettenham for the bug report).
* Fixed an issue where sections would be parsed unnecessarily in webbooks (props to @bracken).
* Fixed two issues related to permissive private content (props to @marcusschiesser for the bug reports).
* Fixed an issue that caused a recursion during PDF export (props to @bseeger for the bug report).

= 2.5.3 =
* Added option to allow logged-in subscribers, contributors and authors to view a book's private content (props to @marcusschiesser for the feature request).
* Fixed an issue where the webbook TOC would not be displayed for any user who was not logged in (props to @sswettenham for the bug report).
* Fixed an issue where the media folder was not being deleted after ODT exports without a cover image.

= 2.5.2 =
* Added MCE Superscript & Subscript Buttons (migrated from Pressbooks Textbook, props to @bdolor and the plugin's creators).
* Improved ODT export: temporary files are now deleted when export fails (props to @sswettenham for the bug report).
* Improved user catalog: book covers are now clickable links (props to @kdv24).
* Improved user catalog: sidebars are sized to fit content instead of being restricted to window height (props to @changemachine).
* Fixed an issue where private chapters would appear in webbook TOC for logged-in users without the permissions to actually view them (props to @marcusschiesser for the bug report).

= 2.5.1 =
* Added MCE Table Editor (migrated from Pressbooks Textbook, props to @bdolor and the plugin's creators).
* Added support for excluding root domains _and_ subdomains in `show_experimental_features()` function.
* Added the ability to toggle social media integration on or off in webbooks (props to @bdolor).
* Added the ability to restrict specific network administrators' access to some network administration pages.
* Added a note in readme.txt indicating that `php5-xsl` is a required extension for certain exports (props to @jflowers45).
* Added a function to intelligently load plugins in `/symbionts` so as to avoid conflicts (props to @bdolor and the Pressbooks Textbook team for providing the basis for this).
* Forced Google webfonts to load via SSL (props to @bdolor).
* Improved editor style so that large images fit the editing window (props to @hughmcguire).
* Improved Javascript related to the sidebar table of contents in webbooks (props to @changemachine and @kdv24).
* Improved logic related to maximum import size reporting (props to @jflowers45).
* Improved styles associated with the accessibility plugin (props to @bdolor).
* Improved XSL for ODT export.
* Restored login screen branding in Pressbooks Publisher 2.0.
* Restored user catalog links in Pressbooks Publisher 2.0.
* Fixed a database error in user catalogs (props to @bdolor for the bug report).
* Fixed an issue where books would overlap on the user catalog page (props to @bracken and @changemachine).
* Fixed an issue where cover images and LaTex images would be omitted from ODT exports (props to @bdolor for the bug report and for assistance in solving this).
* Fixed an issue where embedded audio files would be hidden in exports because of an inline style (props to @bdolor).
* Fixed an issue where the `introduction` class would not be applied in certain exports.
* Fixed an issue where exports would fail because the `get_user_by` function was being improperly namespaced (props to @borayeris for the bug report).

= 2.5 =
* Requires WordPress 4.2.2.
* New root theme, Pressbooks Publisher 2.0. Pressbooks Publisher One has been deprecated and is now available (unsupported) [here](https://github.com/pressbooks/pressbooks-publisher-one/).
* Added centralized `show_experimental_features()` function to control where such things appear.
* Added experimental PDF export via mPDF as an open source alternative to Prince (props to @bdolor).
* Added fallbacks for title, author and cover image fetching in `getBookInformation()` function.
* Improved image fetching in ODT export (props to @bdolor).
* Improved import of Pressbooks XML files (props to @bdolor).
* Fixed issue where the API could show chapters as appearing in the wrong part (props to @bdolor).
* Fixed issue where entities would be improperly loaded in XML document in ODT export (props to @bdolor).
* Fixed issue with the network administration menu in the admin bar.
* Fixed issue with spacing and punctuation in webbook license module output.

= 2.4.5 =
* Requires WordPress 4.2.1.

= 2.4.4 =
* Requires WordPress 4.2.
* Added experimental ODT export capability.
* Fixed issue where useful backslashes were stripped on import (props to @lukaiser for identifying this issue).

= 2.4.3 =
* Requires WordPress 4.1.2.
* Removed Hpub export routines.
* Made links inside the `[footnote]` shortcode clickable (props to @bdolor).
* Added accessibility plugin to allow font size increases in webbook and PDF exports (props to @BakingSoda and @bdolor).
* Added some instructional text to Book Info page.
* Fixed character encoding issue with the TOC display of subsection titles.
* Fixed internal links for subdirectory installs within PDF exports (props to @bdolor).
* Fixed issue with catalog page in WebKit browsers (props to @bdolor).
* Fixed potential XSS attack via `remove_query_arg` (see: https://blog.sucuri.net/2015/04/security-advisory-xss-vulnerability-affecting-multiple-wordpress-plugins.html; props to @bdolor).
* Fixed variable-related warnings on RESTful API when debugging mode is enabled (props to @julienCXX).
* Fixed XHTML export issue with respect to determining the introduction part or chapter for page numbering.
* Updated included custom-metadata plugin to fix `array_reverse` bug (@props to bdolor).
* Swedish translation (props to @chrillep).

= 2.4.2 =
* Fixed licenses.
* Added child theme support to collapsible TOC functionality (props to @bdolor).

= 2.4.1 =
* Fixed issue with improperly parsed sections in chapters and back matter.

= 2.4 =
* Requires WordPress 4.1.
* Refined export logic to ensure that parts are handled properly under all circumstances.
* Refined parsing of chapter subsections; this feature no longer requires the use of the `<section>` tag.
* Subsections are now parsed in front- and back-matter as well.
* Support for a centralized fonts folder in the themes directory.
* Fixed bug that broke the running head in PDF exports.
* Fixed bug that broke internal links in PDF exports.
* Fixed bug that caused the Chapter Types menu item to be displayed twice for certain users.
* Beta Pressbooks API (props to @bdolor; see http://pressbooks.com/api/v1/docs).
* Collapsible TOCs for webbooks (props to @drlippman).
* Import enhancements (props to @bdolor).
* EPUB export enhancements (props to @bdolor).

= 2.3.3 =
* Compatibility with WordPress 4.0.
* Fixed some issues with our experimental EPUB3 export (props to @bdolor).
* Enhancements to WXR and EPUB import (props to @bdolor and @drlippman).
* Added support for contributing authors in webbooks and exports (props to @bdolor).
* Added some new translation files.

= 2.3.2 =
* Cleaner print output from webbooks.
* Ebook theme option to skip line between paragraphs is now honored in all themes.
<|MERGE_RESOLUTION|>--- conflicted
+++ resolved
@@ -1,17 +1,11 @@
 === Pressbooks ===
 
-<<<<<<< HEAD
-Contributors: Pressbooks <code@pressbooks.com>
-Version: 3.9.8
+Contributors: Pressbooks <code@pressbooks.com>
+Version: 3.9.8.1
 Tags: ebooks, publishing, webbooks
-=======
-Contributors: Pressbooks <code@pressbooks.com>
-Version: 3.9.8.1
-Tags: ebooks, publishing, webbooks
->>>>>>> 0baf46ec
-Requires at least: 4.7.3
-Tested up to: 4.7.3
-License: GPLv2 or later
+Requires at least: 4.7.3
+Tested up to: 4.7.3
+License: GPLv2 or later
 License URI: http://www.gnu.org/licenses/gpl-2.0.html
 
 == Description ==
@@ -39,8 +33,8 @@
 IMPORTANT!
 
  * Do not install Pressbooks on an existing WordPress blog -- create a new WordPress install instead.
- * Pressbooks works with [PHP 5.6.x](https://secure.php.net/supported-versions.php) and WordPress 4.7.3. Lower versions are not supported.
-
+ * Pressbooks works with [PHP 5.6.x](https://secure.php.net/supported-versions.php) and WordPress 4.7.3. Lower versions are not supported.
+
 *Part 1, WordPress generic:*
 
  1. Install WordPress using the [Famous 5-Minute Install](http://codex.wordpress.org/Installing_WordPress).
@@ -68,7 +62,7 @@
 
  5. Navigate to: Themes → Installed Themes.
 
- 6. Network Enable "Luther", "Clarke", "Donham", "Fitzgerald", "Austen", "Pressbooks Publisher", and any other
+ 6. Network Enable "Luther", "Clarke", "Donham", "Fitzgerald", "Austen", "Pressbooks Publisher", and any other
     Pressbooks theme you want to use.
 
  7. Navigate to: Settings → Network Settings.
@@ -81,31 +75,31 @@
     + Both sites and user accounts can be registered. (use this setting if you intend on offering a publishing-platform
       open to the public, such as Pressbooks.com)
 
- 9. Navigate to: My Catalog → __YOUR_SITE__ → Dashboard
-
- 10. Navigate to: Appearance. Activate "Pressbooks Publisher"
-
- 11. Navigate to: My Catalog → Network Admin → Sites
+ 9. Navigate to: My Catalog → __YOUR_SITE__ → Dashboard
+
+ 10. Navigate to: Appearance. Activate "Pressbooks Publisher"
+
+ 11. Navigate to: My Catalog → Network Admin → Sites
 
  12. Add a new site (this will be your first book).
 
- 13. Navigate to: My Catalog → __YOUR_FIRST_BOOK__
-
- 14. Navigate to: Book Info. Make sure to fill out Title, Author and Publication Date.
+ 13. Navigate to: My Catalog → __YOUR_FIRST_BOOK__
+
+ 14. Navigate to: Book Info. Make sure to fill out Title, Author and Publication Date.
 
  15. Navigate to: Text → Organize. Make sure some content is selected for export.
 
 *Part 3, Pressbooks dependencies:*
 
- * For PDF export install [Prince](http://pressbooks.com/prince) (note: this is not free software) - Version 20160929
+ * For PDF export install [Prince](http://pressbooks.com/prince) (note: this is not free software) - Version 20160929
  * For PDF export via mPDF install the [Pressbooks mPDF plugin](https://wordpress.org/plugins/pressbooks-mpdf). You will also need to ensure that the following folders have write access and/or they are owned by the appropriate user. See http://codex.wordpress.org/Changing_File_Permissions for more details on adjusting file permissions.
    + wp-content/plugins/pressbooks-mpdf/symbionts/mpdf/ttfontdata
    + wp-content/plugins/pressbooks-mpdf/symbionts/mpdf/tmp
    + wp-content/plugins/pressbooks-mpdf/symbionts/mpdf/graph_cache
  * For MOBI export install [KindleGen](http://www.amazon.com/gp/feature.html?docId=1000765211) - Version 2.9
  * For EPUB validation install [EpubCheck](https://github.com/idpf/epubcheck) - Version 4.0
- * For XML validation install [xmllint](http://xmlsoft.org/xmllint.html) - Version 20706
- * Certain Linux installations do not ship with the php5-xsl library enabled by default.  If you attempt to export an ePub and get a either a white screen with minimal text, or a "Fatal error: Class 'XSLTProcessor' not found" error, you may need to run a command like "apt-get install php5-xsl"
+ * For XML validation install [xmllint](http://xmlsoft.org/xmllint.html) - Version 20706
+ * Certain Linux installations do not ship with the php5-xsl library enabled by default.  If you attempt to export an ePub and get a either a white screen with minimal text, or a "Fatal error: Class 'XSLTProcessor' not found" error, you may need to run a command like "apt-get install php5-xsl"
 
 Unlisted versions are not supported. Upgrade/downgrade accordingly.
 
@@ -115,8 +109,8 @@
 	define( 'PB_KINDLEGEN_COMMAND', '/opt/kindlegen/kindlegen' );
 	define( 'PB_EPUBCHECK_COMMAND', '/usr/bin/java -jar /opt/epubcheck/epubcheck.jar' );
 	define( 'PB_XMLLINT_COMMAND', '/usr/bin/xmllint' );
-  define( 'PB_SAXON_COMMAND', '/usr/bin/java -jar /opt/saxon-he/saxon-he.jar' );
-
+  define( 'PB_SAXON_COMMAND', '/usr/bin/java -jar /opt/saxon-he/saxon-he.jar' );
+
 
 Example config files for a dev site hosted at http://localhost/~dac514/textopress/
 
@@ -155,8 +149,8 @@
 	define( 'PB_KINDLEGEN_COMMAND', '/home/dac514/bin/kindlegen' );
 	define( 'PB_EPUBCHECK_COMMAND', '/usr/bin/java -jar /home/dac514/bin/epubcheck-4.0/epubcheck-4.0.jar' );
 	define( 'PB_XMLLINT_COMMAND', '/usr/bin/xmllint' );
-  define( 'PB_SAXON_COMMAND', '/usr/bin/java -jar /home/dac514/bin/saxon-he/saxon-he.jar' );
-
+  define( 'PB_SAXON_COMMAND', '/usr/bin/java -jar /home/dac514/bin/saxon-he/saxon-he.jar' );
+
 	/**
 	 * Optional definitions
 	 */
@@ -182,39 +176,39 @@
 	RewriteRule  ^[_0-9a-zA-Z-]+/(wp-(content|admin|includes).*) $1 [L]
 	RewriteRule  ^[_0-9a-zA-Z-]+/(.*\.php)$ $1 [L]
 	RewriteRule . index.php [L]
-
-*Installation (WP-CLI)*
-
-First, get [WP-CLI](https://wp-cli.org/).
-
-Once WP-CLI is installed on your server, the following shell commands executed in the site root will download and install a fresh version of Pressbooks. Obviously you need to put in the correct information for your server and install on lines 2 and 10, and enter the correct paths to `WP_PRINCE_COMMAND`, `PB_KINDLEGEN_COMMAND`, `PB_EPUBCHECK_COMMAND` and `PB_XMLLINT_COMMAND` where indicated.
-
-	    wp core download
-	    wp core config --dbname="dbname" --dbuser="dbuser" --dbpass="dbpass" --extra-php <<PHP
-	    /* Pressbooks */
-	    define( 'WP_DEFAULT_THEME', 'pressbooks-book' );
-	    define( 'PB_PRINCE_COMMAND', '/usr/bin/prince' );
-	    define( 'PB_KINDLEGEN_COMMAND', '/opt/kindlegen/kindlegen' );
-	    define( 'PB_EPUBCHECK_COMMAND', '/usr/bin/java -jar /opt/epubcheck/epubcheck.jar' );
-	    define( 'PB_XMLLINT_COMMAND', '/usr/bin/xmllint' );
-	    define( 'PB_SAXON_COMMAND', '/usr/bin/java -jar /opt/saxon-he/saxon-he.jar' );
-	    PHP
-	    wp core install --url="http://domain.com" --title="Pressbooks" --admin_user="username" --admin_password="password" --admin_email="user@domain.com"
-	    wp core multisite-convert --title="Pressbooks"
-	    wp plugin delete hello
-	    wp plugin update-all
-      wp plugin install https://github.com/pressbooks/pressbooks/releases/download/v3.9.5.1/pressbooks-v3.9.5.1.zip --activate-network
-	    wp theme list
-	    wp theme enable pressbooks-book --network
-	    wp theme enable clarke --network
-	    wp theme enable donham --network
-	    wp theme enable fitzgerald --network
-	    wp theme enable austen --network
-	    wp theme enable pressbooks-custom-css --network
-
-
-Note that this does not install the required libraries for export. See above (Part 3, Pressbooks dependencies).
-
+
+*Installation (WP-CLI)*
+
+First, get [WP-CLI](https://wp-cli.org/).
+
+Once WP-CLI is installed on your server, the following shell commands executed in the site root will download and install a fresh version of Pressbooks. Obviously you need to put in the correct information for your server and install on lines 2 and 10, and enter the correct paths to `WP_PRINCE_COMMAND`, `PB_KINDLEGEN_COMMAND`, `PB_EPUBCHECK_COMMAND` and `PB_XMLLINT_COMMAND` where indicated.
+
+	    wp core download
+	    wp core config --dbname="dbname" --dbuser="dbuser" --dbpass="dbpass" --extra-php <<PHP
+	    /* Pressbooks */
+	    define( 'WP_DEFAULT_THEME', 'pressbooks-book' );
+	    define( 'PB_PRINCE_COMMAND', '/usr/bin/prince' );
+	    define( 'PB_KINDLEGEN_COMMAND', '/opt/kindlegen/kindlegen' );
+	    define( 'PB_EPUBCHECK_COMMAND', '/usr/bin/java -jar /opt/epubcheck/epubcheck.jar' );
+	    define( 'PB_XMLLINT_COMMAND', '/usr/bin/xmllint' );
+	    define( 'PB_SAXON_COMMAND', '/usr/bin/java -jar /opt/saxon-he/saxon-he.jar' );
+	    PHP
+	    wp core install --url="http://domain.com" --title="Pressbooks" --admin_user="username" --admin_password="password" --admin_email="user@domain.com"
+	    wp core multisite-convert --title="Pressbooks"
+	    wp plugin delete hello
+	    wp plugin update-all
+      wp plugin install https://github.com/pressbooks/pressbooks/releases/download/v3.9.5.1/pressbooks-v3.9.5.1.zip --activate-network
+	    wp theme list
+	    wp theme enable pressbooks-book --network
+	    wp theme enable clarke --network
+	    wp theme enable donham --network
+	    wp theme enable fitzgerald --network
+	    wp theme enable austen --network
+	    wp theme enable pressbooks-custom-css --network
+
+
+Note that this does not install the required libraries for export. See above (Part 3, Pressbooks dependencies).
+
 == Frequently Asked Questions ==
 
 TK.
@@ -229,279 +223,279 @@
 6. Catalog
 
 == Upgrade Notice ==
-
-Pressbooks now requires [PHP >= 5.6](https://secure.php.net/supported-versions.php)
-
-Pressbooks now requires [WordPress 4.7.3](https://wordpress.org/download/).
-
-Pressbooks now requires [PrinceXML 11](http://www.princexml.com/download/) for PDF exports.
-
+
+Pressbooks now requires [PHP >= 5.6](https://secure.php.net/supported-versions.php)
+
+Pressbooks now requires [WordPress 4.7.3](https://wordpress.org/download/).
+
+Pressbooks now requires [PrinceXML 11](http://www.princexml.com/download/) for PDF exports.
+
 == Changelog ==
-
-### 3.9.8.1
-**NOTICE:** Pressbooks' PHP version requirement (>= 5.6) and WordPress version requirement (>= 4.7.3) can no longer be overridden. Before installing Pressbooks 3.9.8, please ensure that your system has been upgraded accordingly.
-
-* **Fix:** Restored some webbook styles that were being omitted in older book themes.
-
-### 3.9.8
-**NOTICE:** Pressbooks' PHP version requirement (>= 5.6) and WordPress version requirement (>= 4.7.3) can no longer be overridden. Before installing Pressbooks 3.9.8, please ensure that your system has been upgraded accordingly.
-
-* **Feature:** Themes can now be locked a particular version. The theme's stylesheets and other assets will be copied into the book's media directory and used for future exports (see #657, #704).
-* **Feature:** The paragraph separation option is now available for webbooks (see #655, #696).
-* **Feature:** The section openings PDF theme option now supports additional options (see #450, #691).
-* **Feature:** When export sharing is enabled, the download links are now stable, e.g. `/open/download?type=pdf` (props to @rootl for the suggestion; see #684, #699).
-* **Enhancement:** Pressbooks now supports third-party export formats (see #385 and #674).
-* **Enhancement:** `\Pressbooks\Options` field display functions have been refactored to use an array of arguments instead of a list of parameters (see #648, #697) [BREAKING CHANGE].
-* **Enhancement:** SCSS overrides have been moved into their respective theme options classes (see #452, #701).
-* **Enhancement:** Webbook interface styles have been separated from the Luther book theme's content styles (see #656, #708).
-* **Enhancement:** Webbook stylesheet and script enqueuing has been clarified and simplified (see #396).
-* **Enhancement:** Searching now excludes non-Pressbooks post types (props to @colomet for the report; see #706, #707).
-* **Enhancement:** Front-end scripts are now loaded asynchronously (props to @bdolor; see #681).
-* **Enhancement:** htmLawed is now a Composer dependency (see #702).
-* **Enhancement:** The sassphp dependency is no longer required (see #693).
-* **Enhancement:** The SaxonHE dependency check can now be overridden (see https://github.com/pressbooks/pressbooks/commit/7ea32fe).
-* **Enhancement:** [perchten/rmrdir](https://packagist.org/packages/perchten/rmrdir) is now used for recursive directory removal (see [37ab804](https://github.com/pressbooks/pressbooks/commit/37ab804489c580ad1d1121c0a07144f37772c7d0)).
-* **Enhancement:** Added \Pressbooks\Utility\rcopy() function for recursive directory copying (props to @blobaugh for the [example code](http://ben.lobaugh.net/blog/864/php-5-recursively-move-or-copy-files); see [52b087b](https://github.com/pressbooks/pressbooks/commit/52b087b5e2185ea08c6f67c24111ad9ef0ee1fa0)).
-* **Enhancement:** Added `pb_dependency_errors` filter hook for suppression of dependency errors (see #719).
-* **Fix:** Images on custom title pages are now exported as expected in EPUB and Kindle (see #690, #698).
-* **Fix:** The diagnostics page now functions as expected on the root blog (props to @colomet for the report; see #688, #695);
-* **Fix:** Print PDF exports are now available for download when export sharing is enabled (props to @bdolor; see #677).
-* **Fix:** Numberless chapters no longer display a lonely period in PDF outputs from SCSS v2 themes (props to @thomasdumm for the report; see #670).
-* **Fix:** Importing as a draft now works for EPUB imports (props to @thomasdumm for the report; see #668).
-
-### 3.9.7.2
-**NOTICE:** Pressbooks now requires [WordPress 4.7.3](https://wordpress.org/news/2017/03/wordpress-4-7-3-security-and-maintenance-release/).
-
-* **Enhancement:** Streamlined and refactored the running content SCSS partials for SCSS-based themes (see #675 and #686).
-
-### 3.9.7.1
-* **Fix:** Fixed an issue where the custom CSS file for webbooks would not be loaded on subdirectory installs.
-
-### 3.9.7
-**NOTICE:** Pressbooks now requires [WordPress 4.7.2](https://wordpress.org/news/2017/01/wordpress-4-7-2-security-release/).
-
-* **Feature:** Added support for Canadian Indigenous syllabics, which are used for the Chipewyan, Inuktitut, Plains Cree, Cree, Moose Cree, Slave, Northern Cree, Naskapi, Swampy Cree, Southern East Cree, and Ojibwa languages (props to @bdolor; see #635).
-* **Feature:** Part numbers are now displayed consistently across all formats (see #341).
-* **Enhancement:** SCSS maps are now used to provide variables for different export formats.
-* **Enhancement:** The global `_titles.scss` partial for SCSS v2 themes has been split into `_pages.scss` and `_section-titles.scss` for better separation of concerns.
-* **Enhancement:** Added the `pb_add_latex_renderer_option`, `pb_require_latex`, `pb_latex_renderers`, and `pb_add_latex_config_scripts` filters and the `pb_enqueue_latex_scripts` action to support custom LaTeX renderers (props to @monkecheese; see #583).
-* **Enhancement:** Added the `pb_root_description` filter to allow the default root blog description to be changed.
-* **Enhancement:** Custom theme options can now be registered, either on an existing tab or on a new tab (see #470 and #618).
-* **Enhancement:** Added the `pb_publisher_catalog_query_args` filter to allow customizing the query for books on the front page of Pressbooks Publisher (see #619).
-* **Enhancement:** Added the `\Pressbooks\Metadata::getJsonMetadata()` function and the `pb_json_metadata` filter to support returning book information as JSON data for posting to an API endpoint (see #637).
-* **Enhancement:** Added the `pb_add_bisac_subjects_field` filter, which allows those with a licensed copy of the BISAC subject headers to display a multiple select instead of Pressbooks' default text input (see #637).
-* **Enhancement:** Added the `pb_audience` field to the Book Information page to allow setting a book's target audience (see #638).
-* **Enhancement:** The export metadata settings for all book contents are now fetched in a single query within `\Pressbooks\Book::getBookStructure()` (props to @monkecheese; see #633).
-* **Enhancement:** The book language will now be set to the language selected when the book is registered (see #595).
-* **Enhancement:** The Comments column on the Organize page will now be hidden if comments are disabled (see #644).
-* **Enhancement:** Core textbox styles now apply to the equivalent `.bcc-*` selectors for improved compatibility with Pressbooks Textbook.
-* **Enhancement:** Imported content can optionally be set to `published` status instead of `draft` (see #593).
-* **Enhancement:** Front matter, chapter, and back matter types will now be imported from Pressbooks WXR files (see #601).
-* **Enhancement:** Empty front matter, chapters, and back matter will now be imported from Pressbooks WXR files (see #592).
-* **Enhancement:** Title display and export metadata will now be imported from Pressbooks WXR files (see #606).
-* **Enhancement:** Completing an import from a Pressbooks WXR file will now correctly enumerate different content types instead of labelling all as chapters.
-* **Enhancement:** Bold, italic, superscript, and subscript text is now properly imported from Word documents (props to @crism; see #629).
-* **Enhancement:** Inline language attributes are now properly imported from Word documents (props to @crism; see #630 and #639).
-* **Enhancement:** Removed the Postmark-specific `wp_mail()` override (see #587).
-* **Enhancement:** Export dependency errors are now grouped intelligently into a single alert (see #646).
-* **Enhancement:** Javascript and SCSS files are now validated on pull requests using [Hound](https://houndci.com) (see #617).
-* **Enhancement:** The sender address and name used for emails from a Pressbooks instance can now be customized by defining constants for `WP_MAIL_FROM` and `WP_MAIL_FROM_NAME` (see #663).
-* **Fix:** To prevent an erroneous reversion to the WordPress < 3.5 uploads directory structure, `\Pressbooks\Utility\get_media_prefix()` now checks for the `ms_files_rewriting` site option instead of for the `blogs.dir` directory.
-* **Fix:** The custom CSS file URL scheme is now relative, which should prevent mixed content errors under some circumstances (see #599).
-* **Fix:** Fixed an undefined index error in mPDF theme options (props to @monkecheese; see #613).
-* **Fix:** Fixed a database max key length error when creating the catalog tables (see #589).
-* **Fix:** Removed the Pressbooks plugin installer tab, which was preventing plugin searching from being conducted (see #596).
-* **Fix:** Deleted books will now be removed from user catalogs (see #412).
-* **Fix:** Fixed an issue where hyphenation would be enabled in Prince exports even if it was disabled in theme options (see #645).
-* **Fix:** Fixed an issue where custom running content was being displayed in the wrong place (see #623).
-* **Fix:** Fixed an issue where OpenOffice files would not be properly exposed for download (see #649).
-* **Fix:** The time allowed for an mPDF export to complete has been conditionally increased to account for certain edge cases (props to @bdolor; see #652).
-* **Fix:** Added between section numbers and titles in the mPDF TOC (props to @bdolor; see #653).
-* **Fix:** We now use the https endpoint for the Automattic LaTeX server to avoid mixed content errors (props to @bdolor; see #651).
-* **Fix:** Publisher logos inserted via `add_theme_support( 'pressbooks_publisher_logo' )` hook are now properly copied into EPUB outputs (see #666).
-
-= 3.9.6 =
-**NOTICE:** Pressbooks now requires [WordPress 4.7 "Vaughan"](https://wordpress.org/news/2016/12/vaughan/).
-**NOTICE:** Pressbooks now requires [PrinceXML 11](http://www.princexml.com/download/) for PDF exports.
-
-* **Feature:** If you select a language on the book information page and the WordPress language pack for that language is available but not installed, Pressbooks will try to install it for you (and politely inform you if it can't).
-* **Feature:** Added Hindi language support using [Noto Sans Devanagari](https://www.google.com/get/noto/#sans-deva) and [Noto Serif Devanagari](https://www.google.com/get/noto/#serif-deva).
-* **Enhancement:** The whitelist-based theme filtering behaviour of Pressbooks =< 3.9.5.1 has been removed; all book themes are now available for use in all books (if network enabled), and all non-book themes are now available for use on the root blog (if network enabled). If you wish to restrict theme availability further, you can do so by adding additional filters to the `allowed_themes` filter hook.
-* **Enhancement:** Added the ability to retry asset fetching during EPUB export in the event of server errors (props to @nathanielks, see [7344674](https://github.com/pressbooks/pressbooks/commit/7344674f823517ed7eb2fef462a4795f7182ce56))
-* **Enhancement:** Added filter and action hooks to support the addition of import modules via third-party plugins (props to @monkecheese, see [4d7ca64](https://github.com/pressbooks/pressbooks/commit/4d7ca649ec3b6c05c40e1c5bb8f92beb1de5ea30)).
-* **Enhancement:** Added the `pb_disable_root_comments` filter hook for control over comment display on the root blog (defaults to `true` -- disable comments -- as Pressbooks Publisher does not support comments).
-* **Enhancement:** Added a link from the user's catalog logo or profile image to their profile URL, if set.
-* **Enhancement:** Added variables for textbox header font size and text alignment to book theme partials.
-* **Enhancement:** Removed our custom `user_interface_lang` setting in favour of WordPress 4.7's user locale.
-* **Enhancement:** Removed `\Pressbooks\utility\multi_sort()` in favour of WordPress 4.7's shiny new `wp_list_sort()`.
-* **Enhancement:** Removed our last remaining use of `get_blog_details`, which will be deprecated in a forthcoming WordPress release.
-* **Fix:** Fixed an issue which prevented the Pressbooks admin color scheme from being applied upon manual plugin activation.
-* **Fix:** Fixed an issue which prevented the book name from properly updating under some circumstances.
-* **Fix:** Fixed some styles on the registration screen in the Pressbooks Publisher theme (now at v3.0.1).
-
-= 3.9.5.1 =
-* **Enhancement:** Added [`pb_cover_image`](https://github.com/pressbooks/pressbooks/pull/540/) filter to improve support for networks which host uploaded content on a third-party server (props to @monkecheese).
-* **Fix:** Fixed a discrepancy in the line height of PrinceXML PDF exports of books using Cardo as the body font which resulted from an invalid descender value.
-* **Fix:** Fixed an issue where the Network Sharing & Privacy page would not update the associated site option value.
-* **Fix:** Fixed the vertical alignment of the Facebook share button in the webbook theme (props to @colomet).
-
-= 3.9.5 =
-* **Enhancement:** The Pressbooks Publisher theme has been streamlined and refreshed.
-* **Fix:** The version requirement for xmllint has been downgraded to 20706 to maintain RHEL 6 compatibility (props to @bdolor for the PR).
-
-= 3.9.4.2 =
-* **Feature:** It is now possibled to modify the default session configuration via the `pressbooks_session_configuration` filter hook (props to @monkecheese).
-* **Feature:** The `pb_append_chapter_content` is now available in the mPDF exporter (props to @monkecheese).
-* **Enhancement:** The `generator` meta property has been added to XHTML exports.
-* **Fix:** A bug which resulted in anchors being added to internal links twice in EPUB exports has been resolved.
-
-= 3.9.4.1 =
-* **Feature:** The copyright string in the Pressbooks Publisher theme footer can now be customized via the `pressbooks_publisher_content_info` filter.
-* **Feature:** The text that is displayed when there are no books in a Pressbooks Publisher catalog can now be customized via the `pressbooks_publisher_empty_catalog` filter.
-* **Fix:** Updated a component of the Diagnostics page to remove a deprecation notice (props to @thomasdumm for the report).
-* **Fix:** Fixed a glitch in the Pressbooks colour scheme.
-
-= 3.9.4 =
-* **Feature:** Pressbooks + Hypothesis: Version 0.4.8 of the [Hypothesis](https://hypothes.is) WordPress plugin now supports custom post types, and Pressbooks 3.9.4 adds Hypothesis support to all of ours (parts, chapters, front and back matter).
-* **Feature:** Having a problem with Pressbooks? We've added a diagnostics page which is accessible from the 'Diagnostics' link in the footer of every dashboard screen. If you need to report a bug, copy your system configuration info from your Diagnostics page to help us help you resolve the issue more efficiently.
-* **Enhancement:** `check_epubcheck_install` can now be overridden using the `pb_epub_has_dependencies` hook for use cases where EPUB validation is not required (props to @monkecheese for the PR).
-* **Enhancement:** Some adjustments were made to the PDF output stylesheets for running headers and footers.
-* **Fix:** Fixed a visual glitch by hiding the TinyMCE table editor's inline toolbar.
-
-= 3.9.3 =
-* **NOTE:** [Saxon-HE 9.7.0-10](https://sourceforge.net/projects/saxon/files/Saxon-HE/) is no longer bundled with Pressbooks and must be installed separately for ODT export support (see [Installation](http://docs.pressbooks.org/installation)).
-* **Feature:** The copy on the publish page can now be replaced by adding a filter to the `pressbooks_publish_page` filter hook.
-* **Feature:** If registration is enabled, a 'Register' button now appears on the front page of the Pressbooks Publisher theme.
-* **Enhancement:** A URL sanitization routine has been added to the `\Pressbooks\Options` class.
-* **Enhancement:** The methods of `\Pressbooks\Options` which list the options of various types (bool, string, float, etc.) are now optional, and the sanitize function now checks for each type before trying to sanitize it.
-* **Enhancement:** The publish page has been refactored using the `\Pressbooks\Options` class.
-* **Fix:** Unwanted validation warning emails will no longer be sent.
-
-= 3.9.2.1 =
-* **NOTE:** Pressbooks >= 3.9.2 requires [PrinceXML 20160929](http://www.princexml.com/latest/) or later.
-* **Fix:** Fixed an issue where user actions on the Organize page would fail to update certain properties.
-
-= 3.9.2 =
-* **NOTE:** Pressbooks 3.9.2 requires [PrinceXML 20160929](http://www.princexml.com/latest/) or later.
-* **Feature:** Added an export format for print-ready PDF, compatible with the [CreateSpace PDF Submission Specification](https://www.createspace.com/ServicesWorkflow/ResourceDownload.do?id=1583) (**Requires [PrinceXML 20160929](http://www.princexml.com/latest/) or later**).
-* **Feature:** Added a button to the editor which lets you assign a custom class to any element.
-* **Feature:** Simplified the Disable Comments feature, which can now be found under Sharing & Privacy settings.
-* **Enhancement:** Added version-based dependency checks for all Pressbooks dependencies.
-* **Enhancement:** Updated the TinyMCE Table Editor plugin to the latest version.
-* **Enhancement:** Custom styles, table classes, row classes and cell classes are now filterable.
-* **Fix:** Fixed an issue where email validation logs would not be sent.
-
-= 3.9.1 =
-* **Fix:** Fixed an issue where the htmLawed and PrinceXMLPHP dependencies were not being loaded properly.
-
-= 3.9.0 =
-* **Feature:** Added a web theme option to display the title of the current part in the webbook (props to @bdolor).
-* **Feature:** Noto CJK fonts (required for Chinese, Japanese and Korean PDF output) are now downloaded only when needed from within Pressbooks, reducing the overall size of the Pressbooks download.
-* **Feature:** Added a recompile routine for webbook stylesheets to allow more straightforward development (only enabled when `WP_ENV` is defined and set to `development`).
-* **Enhancement:** Applied our [coding standards](https://github.com/pressbooks/pressbooks/blob/master/docs/coding-standards.md) across the board and added PHP_CodeSniffer to our CI routines.
-* **Enhancement:** Added some unit tests.
-* **Enhancement:** Moved the Pressbooks API to /vendor.
-* **Enhancement:** Changed some colour variables for clarity.
-* **Enhancement:** Added initial support for SVG LaTeX images in PDF exports (requires [QuickLaTex](https://wordpress.org/plugins/wp-quicklatex/)).
-* **Enhancement:** Added some scaffolding to allow option defaults to be filtered in pages built using the new options class.
-* **Enhancement:** The book information post is now created when a book is registered.
-* **Fix:** Added missing methods which were triggering fatal errors in the Export Options page (props to @bdolor).
-* **Fix:** Fixed in issue which prevented the Ebook paragraph separation theme option from being applied in Clarke.
-* **Fix:** Fixed an issue where internal links from within part content were broken in EPUB.
-* **Fix:** Fixed an issue where backslashes would be erroneously stripped when replacements were applied in the Search and Replace utility (props to @rootl for the bug report).
-* **Fix:** Fixed an issue where the book title would not be updated on the first save.
-
-= 3.8.1 =
-* **Fix:** Internal links are now _actually_ fixed in EPUB exports.
-
-= 3.8.0 =
-* **Feature:** The redistribution option from [Pressbooks Textbook](https://github.com/BCcampus/pressbooks-textbook/), which allows a book administrator to share the latest export files of their book on the webbook cover page, has been migrated into Pressbooks and can be found under (Network) Settings -> Sharing and Privacy. Many thanks to @bdolor for developing this feature (and fixing a display bug in our implementation of it).
-* **Feature:** Luther and all child themes now support searching within webbooks.
-* **Feature:** The Pressbooks.com promotion on book covers can now be hidden using the `PB_HIDE_COVER_PROMO` constant.
-* **Enhancement:** [Hypothesis](https://wordpress.org/plugins/hypothesis/) has been added to the supported plugins list, and the supported plugins list is now built more intelligently.
-* **Enhancement:** The hard-coded default theme for new books has been replaced by the following logic: 1. Use `PB_BOOK_THEME` (if set); 2. Use `WP_DEFAULT_THEME` (if set); 3. Use Luther.
-* **Enhancement:** Added the `pressbooks_register_theme_directory` action to support the registration of custom theme directores by third-party developers (props to @bdolor).
-* **Enhancement:** Added support for testing PrinceXML's built-in [PDF profile](http://www.princexml.com/doc/properties/prince-pdf-profile/) support by setting the `PB_PDF_PROFILE` constant to the desired profile.
-* **Enhancement:** Refactored generic shortcodes to allow testing and test were written for them.
-* **Enhancement:** Switched from internal fork to dev-master of gridonic/princexmlphp and switched to versioned copy of pressbooks/saxonhe.
-* **Enhancement:** The `\Pressbooks\Modules\ThemeOptions` class now supports the registration of custom tags by third-party developers.
-* **Fix:** Removed a leftover conditional check for the `accessibility_fontsize` option in webbooks (props to @bdolor for the bug report).
-* **Fix:** Internal links to parts now work in XHTML, PDF and EPUB exports.
-* **Fix:** Fixed some faulty logic in the TOC collapse Javascript (props to @bdolor).
-* **Fix:** Fixed some incorrect color values in the mobile admin bar.
-* **Fix:** Fixed a misplaced comment in the conditional check for IE 9 in Pressbooks Book (props to @chrillep).
-* **Fix:** Fixed a bug where protocol-relative images would not be exported properly in EPUB (props to @bdolor).
-
-= 3.7.1 =
-* **Fix:** Fixed a bug where increased font size would be applied to all PDF exports.
-
-= 3.7.0 =
-* **Feature:** Introduced `\Pressbooks\Options` class and rebuilt theme options using on this class.
-* **Feature:** Introduced `\Pressbooks\Taxonomy` class and rebuilt front matter, chapter and back matter types using this class.
-* **Feature:** Added support for custom base font size, line height, page margins, image resolution and running content in SCSS v2 themes for PDF.
-* **Feature:** Enabled webbook collapsible TOC by default (as needed).
-* **Feature:** Enabled webbook font size control by default.
-* **Feature:** Added custom sidebar color for catalog (props to @monkecheese).
-* **Enhancement:** Prince will now ignore self-signed certificates in a development environment.
-* **Fix:** Fixed an admin style inconsistency introduced with WordPress 4.6.
-* **Fix:** Fixed an error where SCSS v2 themes could not be imported into the Custom CSS editor.
-* **Fix:** Added user feedback to allow recovery from JPEG errors (props to @bdolor).
-* **Fix:** Added a call to `wp_cache_flush()` to fix an error during book creation.
-
-= 3.6.3 =
-* **Fix:** Fixed an error caused by the change to get_sites().
-
-= 3.6.2 =
-* Requires WordPress 4.6.
-* **Fix:** Replaced deprecated wp_get_sites() function with get_sites() (props to @bdolor for the bug report).
-
-= 3.6.1 =
-* **Fix:** An issue where footnotes would not display in endnote mode has been resolved.
-* **Fix:** An SCSS error in Luther has been resolved (props to @bearkrust for the bug report).
-
-= 3.6.0 =
-* Requires WordPress 4.5.3.
-* **Feature:** Structural SCSS and supports are in place for the new book theme model (see http://pressbooks.org/core/2016/05/16/rethinking-book-themes/).
-* **Feature:** Clarke 2.0 has been rebuilt on the new book theme model (see https://pressbooks.com/themes/clarke).
-* **Feature:** Themes built on the new book theme model can display publisher logos on the title page via `add_theme_support( 'pressbooks_publisher_logo', [ 'logo_uri' => $logo_uri ] )`.
-* **Feature:** Themes built on the new book theme model define support for global typography using `add_theme_support( 'pressbooks_global_typography', [ $language_codes ] )`.
-* **Feature:** Custom post types, built-in taxonomies and custom taxonomies can now be imported from a Pressbooks or WordPress XML file using the filters `pb_import_custom_post_types` and `pb_import_custom_taxonomies` (props to @monkecheese).
-* **Feature:** Filter hooks have been added which allow content to be appended to front matter, chapters and back matter via `pb_append_front_matter_content`, `pb_append_chapter_content` and `pb_append_back_matter_content` (props to @monkecheese).
-* **Feature:** Network administrators can now clear all of a book's exports (this is useful for testing).
-* **Enhancement:** The Export page is now responsive.
-* **Enhancement:** `script.js` is no longer required for Prince exports (if the the file is not there it will no longer trigger an error).
-* **Enhancement:** The `<base href="">` tag has been removed from XHTML outputs, which should make these files more functional in some cases (props to @bdolor).
-* **Fix:** Search and Replace is now accessible to book administrators, not just network administrators.
-* **Fix:** The broken Forum link in the Pressbooks menu has been replaced with a link to our Help page.
-
-= 3.5.2 =
-* **Feature:** Login screen logo and color scheme can now be changed via filters (see https://github.com/pressbooks/pressbooks/commit/d09a104bfbbe3ad00a108004d0375ad1f7057ae0).
-* **Enhancement:** Google Fonts are now requested over https under all circumstances.
-* **Enhancement:** Added some functionality to the Disable Comments plugin (props to @bdolor).
-* **Fix:** Imports will no longer fail in certain environments (props to @monkecheese for the bug fix).
-* **Fix:** Subsection titles are now properly sanitized for XHTML output.
-
-= 3.5.1 =
-* Requires WordPress 4.5.2.
-* **Fixed:** Resolved a formatting issue on the Export page (props to @bdolor).
-* **Under the Hood:** Added anchor, superscript and subscript buttons to core MCE routines (eliminating dependencies).
-
-= 3.5.0 =
-* FEATURE: Search and Replace functionality has been rebuilt and more closely integrated with Pressbooks core.
-* FEATURE: Pressbooks plugins (specifications forthcoming) can now be activated at the book level by book administrators.
-* FIXED: Some image asset paths were updated.
-* FIXED: Default mPDF options were updated.
-* UNDER THE HOOD: Pressbooks now bundles the WordPress API feature plugin (more to come on this front).
-* UNDER THE HOOD: Our namespace is now \Pressbooks.
-
-= 3.4.0 =
-* Requires WordPress 4.5.1.
-* FEATURE: OpenDocument (beta) is now available as an export format.
-* ENHANCED: Plugin assets are now managed using Bower and compiled using gulp. Your Pressbooks dashboard will now load more efficiently (thanks to the @rootswp team for their development of this workflow).
-* ENHANCED: All symbionts except for that weird ICML one are now managed using Composer.
-* ENHANCED: `check_prince_install()` now tries to run `prince --version` instead of looking for the executable file.
-* FIXED: The Tweet button had stopped working, so we replaced our previous sharing script with @ellisonleao's excellent [sharer.js](https://github.com/ellisonleao/sharer.js/).
-* FIXED: Our fork of @johngodley's Search Regex plugin has been updated for PHP 7.0 compatibility (props to @r66r for the bug report).
+
+### 3.9.8.1
+**NOTICE:** Pressbooks' PHP version requirement (>= 5.6) and WordPress version requirement (>= 4.7.3) can no longer be overridden. Before installing Pressbooks 3.9.8, please ensure that your system has been upgraded accordingly.
+
+* **Fix:** Restored some webbook styles that were being omitted in older book themes.
+
+### 3.9.8
+**NOTICE:** Pressbooks' PHP version requirement (>= 5.6) and WordPress version requirement (>= 4.7.3) can no longer be overridden. Before installing Pressbooks 3.9.8, please ensure that your system has been upgraded accordingly.
+
+* **Feature:** Themes can now be locked a particular version. The theme's stylesheets and other assets will be copied into the book's media directory and used for future exports (see #657, #704).
+* **Feature:** The paragraph separation option is now available for webbooks (see #655, #696).
+* **Feature:** The section openings PDF theme option now supports additional options (see #450, #691).
+* **Feature:** When export sharing is enabled, the download links are now stable, e.g. `/open/download?type=pdf` (props to @rootl for the suggestion; see #684, #699).
+* **Enhancement:** Pressbooks now supports third-party export formats (see #385 and #674).
+* **Enhancement:** `\Pressbooks\Options` field display functions have been refactored to use an array of arguments instead of a list of parameters (see #648, #697) [BREAKING CHANGE].
+* **Enhancement:** SCSS overrides have been moved into their respective theme options classes (see #452, #701).
+* **Enhancement:** Webbook interface styles have been separated from the Luther book theme's content styles (see #656, #708).
+* **Enhancement:** Webbook stylesheet and script enqueuing has been clarified and simplified (see #396).
+* **Enhancement:** Searching now excludes non-Pressbooks post types (props to @colomet for the report; see #706, #707).
+* **Enhancement:** Front-end scripts are now loaded asynchronously (props to @bdolor; see #681).
+* **Enhancement:** htmLawed is now a Composer dependency (see #702).
+* **Enhancement:** The sassphp dependency is no longer required (see #693).
+* **Enhancement:** The SaxonHE dependency check can now be overridden (see https://github.com/pressbooks/pressbooks/commit/7ea32fe).
+* **Enhancement:** [perchten/rmrdir](https://packagist.org/packages/perchten/rmrdir) is now used for recursive directory removal (see [37ab804](https://github.com/pressbooks/pressbooks/commit/37ab804489c580ad1d1121c0a07144f37772c7d0)).
+* **Enhancement:** Added \Pressbooks\Utility\rcopy() function for recursive directory copying (props to @blobaugh for the [example code](http://ben.lobaugh.net/blog/864/php-5-recursively-move-or-copy-files); see [52b087b](https://github.com/pressbooks/pressbooks/commit/52b087b5e2185ea08c6f67c24111ad9ef0ee1fa0)).
+* **Enhancement:** Added `pb_dependency_errors` filter hook for suppression of dependency errors (see #719).
+* **Fix:** Images on custom title pages are now exported as expected in EPUB and Kindle (see #690, #698).
+* **Fix:** The diagnostics page now functions as expected on the root blog (props to @colomet for the report; see #688, #695);
+* **Fix:** Print PDF exports are now available for download when export sharing is enabled (props to @bdolor; see #677).
+* **Fix:** Numberless chapters no longer display a lonely period in PDF outputs from SCSS v2 themes (props to @thomasdumm for the report; see #670).
+* **Fix:** Importing as a draft now works for EPUB imports (props to @thomasdumm for the report; see #668).
+
+### 3.9.7.2
+**NOTICE:** Pressbooks now requires [WordPress 4.7.3](https://wordpress.org/news/2017/03/wordpress-4-7-3-security-and-maintenance-release/).
+
+* **Enhancement:** Streamlined and refactored the running content SCSS partials for SCSS-based themes (see #675 and #686).
+
+### 3.9.7.1
+* **Fix:** Fixed an issue where the custom CSS file for webbooks would not be loaded on subdirectory installs.
+
+### 3.9.7
+**NOTICE:** Pressbooks now requires [WordPress 4.7.2](https://wordpress.org/news/2017/01/wordpress-4-7-2-security-release/).
+
+* **Feature:** Added support for Canadian Indigenous syllabics, which are used for the Chipewyan, Inuktitut, Plains Cree, Cree, Moose Cree, Slave, Northern Cree, Naskapi, Swampy Cree, Southern East Cree, and Ojibwa languages (props to @bdolor; see #635).
+* **Feature:** Part numbers are now displayed consistently across all formats (see #341).
+* **Enhancement:** SCSS maps are now used to provide variables for different export formats.
+* **Enhancement:** The global `_titles.scss` partial for SCSS v2 themes has been split into `_pages.scss` and `_section-titles.scss` for better separation of concerns.
+* **Enhancement:** Added the `pb_add_latex_renderer_option`, `pb_require_latex`, `pb_latex_renderers`, and `pb_add_latex_config_scripts` filters and the `pb_enqueue_latex_scripts` action to support custom LaTeX renderers (props to @monkecheese; see #583).
+* **Enhancement:** Added the `pb_root_description` filter to allow the default root blog description to be changed.
+* **Enhancement:** Custom theme options can now be registered, either on an existing tab or on a new tab (see #470 and #618).
+* **Enhancement:** Added the `pb_publisher_catalog_query_args` filter to allow customizing the query for books on the front page of Pressbooks Publisher (see #619).
+* **Enhancement:** Added the `\Pressbooks\Metadata::getJsonMetadata()` function and the `pb_json_metadata` filter to support returning book information as JSON data for posting to an API endpoint (see #637).
+* **Enhancement:** Added the `pb_add_bisac_subjects_field` filter, which allows those with a licensed copy of the BISAC subject headers to display a multiple select instead of Pressbooks' default text input (see #637).
+* **Enhancement:** Added the `pb_audience` field to the Book Information page to allow setting a book's target audience (see #638).
+* **Enhancement:** The export metadata settings for all book contents are now fetched in a single query within `\Pressbooks\Book::getBookStructure()` (props to @monkecheese; see #633).
+* **Enhancement:** The book language will now be set to the language selected when the book is registered (see #595).
+* **Enhancement:** The Comments column on the Organize page will now be hidden if comments are disabled (see #644).
+* **Enhancement:** Core textbox styles now apply to the equivalent `.bcc-*` selectors for improved compatibility with Pressbooks Textbook.
+* **Enhancement:** Imported content can optionally be set to `published` status instead of `draft` (see #593).
+* **Enhancement:** Front matter, chapter, and back matter types will now be imported from Pressbooks WXR files (see #601).
+* **Enhancement:** Empty front matter, chapters, and back matter will now be imported from Pressbooks WXR files (see #592).
+* **Enhancement:** Title display and export metadata will now be imported from Pressbooks WXR files (see #606).
+* **Enhancement:** Completing an import from a Pressbooks WXR file will now correctly enumerate different content types instead of labelling all as chapters.
+* **Enhancement:** Bold, italic, superscript, and subscript text is now properly imported from Word documents (props to @crism; see #629).
+* **Enhancement:** Inline language attributes are now properly imported from Word documents (props to @crism; see #630 and #639).
+* **Enhancement:** Removed the Postmark-specific `wp_mail()` override (see #587).
+* **Enhancement:** Export dependency errors are now grouped intelligently into a single alert (see #646).
+* **Enhancement:** Javascript and SCSS files are now validated on pull requests using [Hound](https://houndci.com) (see #617).
+* **Enhancement:** The sender address and name used for emails from a Pressbooks instance can now be customized by defining constants for `WP_MAIL_FROM` and `WP_MAIL_FROM_NAME` (see #663).
+* **Fix:** To prevent an erroneous reversion to the WordPress < 3.5 uploads directory structure, `\Pressbooks\Utility\get_media_prefix()` now checks for the `ms_files_rewriting` site option instead of for the `blogs.dir` directory.
+* **Fix:** The custom CSS file URL scheme is now relative, which should prevent mixed content errors under some circumstances (see #599).
+* **Fix:** Fixed an undefined index error in mPDF theme options (props to @monkecheese; see #613).
+* **Fix:** Fixed a database max key length error when creating the catalog tables (see #589).
+* **Fix:** Removed the Pressbooks plugin installer tab, which was preventing plugin searching from being conducted (see #596).
+* **Fix:** Deleted books will now be removed from user catalogs (see #412).
+* **Fix:** Fixed an issue where hyphenation would be enabled in Prince exports even if it was disabled in theme options (see #645).
+* **Fix:** Fixed an issue where custom running content was being displayed in the wrong place (see #623).
+* **Fix:** Fixed an issue where OpenOffice files would not be properly exposed for download (see #649).
+* **Fix:** The time allowed for an mPDF export to complete has been conditionally increased to account for certain edge cases (props to @bdolor; see #652).
+* **Fix:** Added between section numbers and titles in the mPDF TOC (props to @bdolor; see #653).
+* **Fix:** We now use the https endpoint for the Automattic LaTeX server to avoid mixed content errors (props to @bdolor; see #651).
+* **Fix:** Publisher logos inserted via `add_theme_support( 'pressbooks_publisher_logo' )` hook are now properly copied into EPUB outputs (see #666).
+
+= 3.9.6 =
+**NOTICE:** Pressbooks now requires [WordPress 4.7 "Vaughan"](https://wordpress.org/news/2016/12/vaughan/).
+**NOTICE:** Pressbooks now requires [PrinceXML 11](http://www.princexml.com/download/) for PDF exports.
+
+* **Feature:** If you select a language on the book information page and the WordPress language pack for that language is available but not installed, Pressbooks will try to install it for you (and politely inform you if it can't).
+* **Feature:** Added Hindi language support using [Noto Sans Devanagari](https://www.google.com/get/noto/#sans-deva) and [Noto Serif Devanagari](https://www.google.com/get/noto/#serif-deva).
+* **Enhancement:** The whitelist-based theme filtering behaviour of Pressbooks =< 3.9.5.1 has been removed; all book themes are now available for use in all books (if network enabled), and all non-book themes are now available for use on the root blog (if network enabled). If you wish to restrict theme availability further, you can do so by adding additional filters to the `allowed_themes` filter hook.
+* **Enhancement:** Added the ability to retry asset fetching during EPUB export in the event of server errors (props to @nathanielks, see [7344674](https://github.com/pressbooks/pressbooks/commit/7344674f823517ed7eb2fef462a4795f7182ce56))
+* **Enhancement:** Added filter and action hooks to support the addition of import modules via third-party plugins (props to @monkecheese, see [4d7ca64](https://github.com/pressbooks/pressbooks/commit/4d7ca649ec3b6c05c40e1c5bb8f92beb1de5ea30)).
+* **Enhancement:** Added the `pb_disable_root_comments` filter hook for control over comment display on the root blog (defaults to `true` -- disable comments -- as Pressbooks Publisher does not support comments).
+* **Enhancement:** Added a link from the user's catalog logo or profile image to their profile URL, if set.
+* **Enhancement:** Added variables for textbox header font size and text alignment to book theme partials.
+* **Enhancement:** Removed our custom `user_interface_lang` setting in favour of WordPress 4.7's user locale.
+* **Enhancement:** Removed `\Pressbooks\utility\multi_sort()` in favour of WordPress 4.7's shiny new `wp_list_sort()`.
+* **Enhancement:** Removed our last remaining use of `get_blog_details`, which will be deprecated in a forthcoming WordPress release.
+* **Fix:** Fixed an issue which prevented the Pressbooks admin color scheme from being applied upon manual plugin activation.
+* **Fix:** Fixed an issue which prevented the book name from properly updating under some circumstances.
+* **Fix:** Fixed some styles on the registration screen in the Pressbooks Publisher theme (now at v3.0.1).
+
+= 3.9.5.1 =
+* **Enhancement:** Added [`pb_cover_image`](https://github.com/pressbooks/pressbooks/pull/540/) filter to improve support for networks which host uploaded content on a third-party server (props to @monkecheese).
+* **Fix:** Fixed a discrepancy in the line height of PrinceXML PDF exports of books using Cardo as the body font which resulted from an invalid descender value.
+* **Fix:** Fixed an issue where the Network Sharing & Privacy page would not update the associated site option value.
+* **Fix:** Fixed the vertical alignment of the Facebook share button in the webbook theme (props to @colomet).
+
+= 3.9.5 =
+* **Enhancement:** The Pressbooks Publisher theme has been streamlined and refreshed.
+* **Fix:** The version requirement for xmllint has been downgraded to 20706 to maintain RHEL 6 compatibility (props to @bdolor for the PR).
+
+= 3.9.4.2 =
+* **Feature:** It is now possibled to modify the default session configuration via the `pressbooks_session_configuration` filter hook (props to @monkecheese).
+* **Feature:** The `pb_append_chapter_content` is now available in the mPDF exporter (props to @monkecheese).
+* **Enhancement:** The `generator` meta property has been added to XHTML exports.
+* **Fix:** A bug which resulted in anchors being added to internal links twice in EPUB exports has been resolved.
+
+= 3.9.4.1 =
+* **Feature:** The copyright string in the Pressbooks Publisher theme footer can now be customized via the `pressbooks_publisher_content_info` filter.
+* **Feature:** The text that is displayed when there are no books in a Pressbooks Publisher catalog can now be customized via the `pressbooks_publisher_empty_catalog` filter.
+* **Fix:** Updated a component of the Diagnostics page to remove a deprecation notice (props to @thomasdumm for the report).
+* **Fix:** Fixed a glitch in the Pressbooks colour scheme.
+
+= 3.9.4 =
+* **Feature:** Pressbooks + Hypothesis: Version 0.4.8 of the [Hypothesis](https://hypothes.is) WordPress plugin now supports custom post types, and Pressbooks 3.9.4 adds Hypothesis support to all of ours (parts, chapters, front and back matter).
+* **Feature:** Having a problem with Pressbooks? We've added a diagnostics page which is accessible from the 'Diagnostics' link in the footer of every dashboard screen. If you need to report a bug, copy your system configuration info from your Diagnostics page to help us help you resolve the issue more efficiently.
+* **Enhancement:** `check_epubcheck_install` can now be overridden using the `pb_epub_has_dependencies` hook for use cases where EPUB validation is not required (props to @monkecheese for the PR).
+* **Enhancement:** Some adjustments were made to the PDF output stylesheets for running headers and footers.
+* **Fix:** Fixed a visual glitch by hiding the TinyMCE table editor's inline toolbar.
+
+= 3.9.3 =
+* **NOTE:** [Saxon-HE 9.7.0-10](https://sourceforge.net/projects/saxon/files/Saxon-HE/) is no longer bundled with Pressbooks and must be installed separately for ODT export support (see [Installation](http://docs.pressbooks.org/installation)).
+* **Feature:** The copy on the publish page can now be replaced by adding a filter to the `pressbooks_publish_page` filter hook.
+* **Feature:** If registration is enabled, a 'Register' button now appears on the front page of the Pressbooks Publisher theme.
+* **Enhancement:** A URL sanitization routine has been added to the `\Pressbooks\Options` class.
+* **Enhancement:** The methods of `\Pressbooks\Options` which list the options of various types (bool, string, float, etc.) are now optional, and the sanitize function now checks for each type before trying to sanitize it.
+* **Enhancement:** The publish page has been refactored using the `\Pressbooks\Options` class.
+* **Fix:** Unwanted validation warning emails will no longer be sent.
+
+= 3.9.2.1 =
+* **NOTE:** Pressbooks >= 3.9.2 requires [PrinceXML 20160929](http://www.princexml.com/latest/) or later.
+* **Fix:** Fixed an issue where user actions on the Organize page would fail to update certain properties.
+
+= 3.9.2 =
+* **NOTE:** Pressbooks 3.9.2 requires [PrinceXML 20160929](http://www.princexml.com/latest/) or later.
+* **Feature:** Added an export format for print-ready PDF, compatible with the [CreateSpace PDF Submission Specification](https://www.createspace.com/ServicesWorkflow/ResourceDownload.do?id=1583) (**Requires [PrinceXML 20160929](http://www.princexml.com/latest/) or later**).
+* **Feature:** Added a button to the editor which lets you assign a custom class to any element.
+* **Feature:** Simplified the Disable Comments feature, which can now be found under Sharing & Privacy settings.
+* **Enhancement:** Added version-based dependency checks for all Pressbooks dependencies.
+* **Enhancement:** Updated the TinyMCE Table Editor plugin to the latest version.
+* **Enhancement:** Custom styles, table classes, row classes and cell classes are now filterable.
+* **Fix:** Fixed an issue where email validation logs would not be sent.
+
+= 3.9.1 =
+* **Fix:** Fixed an issue where the htmLawed and PrinceXMLPHP dependencies were not being loaded properly.
+
+= 3.9.0 =
+* **Feature:** Added a web theme option to display the title of the current part in the webbook (props to @bdolor).
+* **Feature:** Noto CJK fonts (required for Chinese, Japanese and Korean PDF output) are now downloaded only when needed from within Pressbooks, reducing the overall size of the Pressbooks download.
+* **Feature:** Added a recompile routine for webbook stylesheets to allow more straightforward development (only enabled when `WP_ENV` is defined and set to `development`).
+* **Enhancement:** Applied our [coding standards](https://github.com/pressbooks/pressbooks/blob/master/docs/coding-standards.md) across the board and added PHP_CodeSniffer to our CI routines.
+* **Enhancement:** Added some unit tests.
+* **Enhancement:** Moved the Pressbooks API to /vendor.
+* **Enhancement:** Changed some colour variables for clarity.
+* **Enhancement:** Added initial support for SVG LaTeX images in PDF exports (requires [QuickLaTex](https://wordpress.org/plugins/wp-quicklatex/)).
+* **Enhancement:** Added some scaffolding to allow option defaults to be filtered in pages built using the new options class.
+* **Enhancement:** The book information post is now created when a book is registered.
+* **Fix:** Added missing methods which were triggering fatal errors in the Export Options page (props to @bdolor).
+* **Fix:** Fixed in issue which prevented the Ebook paragraph separation theme option from being applied in Clarke.
+* **Fix:** Fixed an issue where internal links from within part content were broken in EPUB.
+* **Fix:** Fixed an issue where backslashes would be erroneously stripped when replacements were applied in the Search and Replace utility (props to @rootl for the bug report).
+* **Fix:** Fixed an issue where the book title would not be updated on the first save.
+
+= 3.8.1 =
+* **Fix:** Internal links are now _actually_ fixed in EPUB exports.
+
+= 3.8.0 =
+* **Feature:** The redistribution option from [Pressbooks Textbook](https://github.com/BCcampus/pressbooks-textbook/), which allows a book administrator to share the latest export files of their book on the webbook cover page, has been migrated into Pressbooks and can be found under (Network) Settings -> Sharing and Privacy. Many thanks to @bdolor for developing this feature (and fixing a display bug in our implementation of it).
+* **Feature:** Luther and all child themes now support searching within webbooks.
+* **Feature:** The Pressbooks.com promotion on book covers can now be hidden using the `PB_HIDE_COVER_PROMO` constant.
+* **Enhancement:** [Hypothesis](https://wordpress.org/plugins/hypothesis/) has been added to the supported plugins list, and the supported plugins list is now built more intelligently.
+* **Enhancement:** The hard-coded default theme for new books has been replaced by the following logic: 1. Use `PB_BOOK_THEME` (if set); 2. Use `WP_DEFAULT_THEME` (if set); 3. Use Luther.
+* **Enhancement:** Added the `pressbooks_register_theme_directory` action to support the registration of custom theme directores by third-party developers (props to @bdolor).
+* **Enhancement:** Added support for testing PrinceXML's built-in [PDF profile](http://www.princexml.com/doc/properties/prince-pdf-profile/) support by setting the `PB_PDF_PROFILE` constant to the desired profile.
+* **Enhancement:** Refactored generic shortcodes to allow testing and test were written for them.
+* **Enhancement:** Switched from internal fork to dev-master of gridonic/princexmlphp and switched to versioned copy of pressbooks/saxonhe.
+* **Enhancement:** The `\Pressbooks\Modules\ThemeOptions` class now supports the registration of custom tags by third-party developers.
+* **Fix:** Removed a leftover conditional check for the `accessibility_fontsize` option in webbooks (props to @bdolor for the bug report).
+* **Fix:** Internal links to parts now work in XHTML, PDF and EPUB exports.
+* **Fix:** Fixed some faulty logic in the TOC collapse Javascript (props to @bdolor).
+* **Fix:** Fixed some incorrect color values in the mobile admin bar.
+* **Fix:** Fixed a misplaced comment in the conditional check for IE 9 in Pressbooks Book (props to @chrillep).
+* **Fix:** Fixed a bug where protocol-relative images would not be exported properly in EPUB (props to @bdolor).
+
+= 3.7.1 =
+* **Fix:** Fixed a bug where increased font size would be applied to all PDF exports.
+
+= 3.7.0 =
+* **Feature:** Introduced `\Pressbooks\Options` class and rebuilt theme options using on this class.
+* **Feature:** Introduced `\Pressbooks\Taxonomy` class and rebuilt front matter, chapter and back matter types using this class.
+* **Feature:** Added support for custom base font size, line height, page margins, image resolution and running content in SCSS v2 themes for PDF.
+* **Feature:** Enabled webbook collapsible TOC by default (as needed).
+* **Feature:** Enabled webbook font size control by default.
+* **Feature:** Added custom sidebar color for catalog (props to @monkecheese).
+* **Enhancement:** Prince will now ignore self-signed certificates in a development environment.
+* **Fix:** Fixed an admin style inconsistency introduced with WordPress 4.6.
+* **Fix:** Fixed an error where SCSS v2 themes could not be imported into the Custom CSS editor.
+* **Fix:** Added user feedback to allow recovery from JPEG errors (props to @bdolor).
+* **Fix:** Added a call to `wp_cache_flush()` to fix an error during book creation.
+
+= 3.6.3 =
+* **Fix:** Fixed an error caused by the change to get_sites().
+
+= 3.6.2 =
+* Requires WordPress 4.6.
+* **Fix:** Replaced deprecated wp_get_sites() function with get_sites() (props to @bdolor for the bug report).
+
+= 3.6.1 =
+* **Fix:** An issue where footnotes would not display in endnote mode has been resolved.
+* **Fix:** An SCSS error in Luther has been resolved (props to @bearkrust for the bug report).
+
+= 3.6.0 =
+* Requires WordPress 4.5.3.
+* **Feature:** Structural SCSS and supports are in place for the new book theme model (see http://pressbooks.org/core/2016/05/16/rethinking-book-themes/).
+* **Feature:** Clarke 2.0 has been rebuilt on the new book theme model (see https://pressbooks.com/themes/clarke).
+* **Feature:** Themes built on the new book theme model can display publisher logos on the title page via `add_theme_support( 'pressbooks_publisher_logo', [ 'logo_uri' => $logo_uri ] )`.
+* **Feature:** Themes built on the new book theme model define support for global typography using `add_theme_support( 'pressbooks_global_typography', [ $language_codes ] )`.
+* **Feature:** Custom post types, built-in taxonomies and custom taxonomies can now be imported from a Pressbooks or WordPress XML file using the filters `pb_import_custom_post_types` and `pb_import_custom_taxonomies` (props to @monkecheese).
+* **Feature:** Filter hooks have been added which allow content to be appended to front matter, chapters and back matter via `pb_append_front_matter_content`, `pb_append_chapter_content` and `pb_append_back_matter_content` (props to @monkecheese).
+* **Feature:** Network administrators can now clear all of a book's exports (this is useful for testing).
+* **Enhancement:** The Export page is now responsive.
+* **Enhancement:** `script.js` is no longer required for Prince exports (if the the file is not there it will no longer trigger an error).
+* **Enhancement:** The `<base href="">` tag has been removed from XHTML outputs, which should make these files more functional in some cases (props to @bdolor).
+* **Fix:** Search and Replace is now accessible to book administrators, not just network administrators.
+* **Fix:** The broken Forum link in the Pressbooks menu has been replaced with a link to our Help page.
+
+= 3.5.2 =
+* **Feature:** Login screen logo and color scheme can now be changed via filters (see https://github.com/pressbooks/pressbooks/commit/d09a104bfbbe3ad00a108004d0375ad1f7057ae0).
+* **Enhancement:** Google Fonts are now requested over https under all circumstances.
+* **Enhancement:** Added some functionality to the Disable Comments plugin (props to @bdolor).
+* **Fix:** Imports will no longer fail in certain environments (props to @monkecheese for the bug fix).
+* **Fix:** Subsection titles are now properly sanitized for XHTML output.
+
+= 3.5.1 =
+* Requires WordPress 4.5.2.
+* **Fixed:** Resolved a formatting issue on the Export page (props to @bdolor).
+* **Under the Hood:** Added anchor, superscript and subscript buttons to core MCE routines (eliminating dependencies).
+
+= 3.5.0 =
+* FEATURE: Search and Replace functionality has been rebuilt and more closely integrated with Pressbooks core.
+* FEATURE: Pressbooks plugins (specifications forthcoming) can now be activated at the book level by book administrators.
+* FIXED: Some image asset paths were updated.
+* FIXED: Default mPDF options were updated.
+* UNDER THE HOOD: Pressbooks now bundles the WordPress API feature plugin (more to come on this front).
+* UNDER THE HOOD: Our namespace is now \Pressbooks.
+
+= 3.4.0 =
+* Requires WordPress 4.5.1.
+* FEATURE: OpenDocument (beta) is now available as an export format.
+* ENHANCED: Plugin assets are now managed using Bower and compiled using gulp. Your Pressbooks dashboard will now load more efficiently (thanks to the @rootswp team for their development of this workflow).
+* ENHANCED: All symbionts except for that weird ICML one are now managed using Composer.
+* ENHANCED: `check_prince_install()` now tries to run `prince --version` instead of looking for the executable file.
+* FIXED: The Tweet button had stopped working, so we replaced our previous sharing script with @ellisonleao's excellent [sharer.js](https://github.com/ellisonleao/sharer.js/).
+* FIXED: Our fork of @johngodley's Search Regex plugin has been updated for PHP 7.0 compatibility (props to @r66r for the bug report).
 
 = 3.3.2 =
 * FIXED: Themes were not appearing to be network enabled due to changes introduced in https://core.trac.wordpress.org/ticket/28436.
@@ -752,4 +746,4 @@
 
 = 2.3.2 =
 * Cleaner print output from webbooks.
-* Ebook theme option to skip line between paragraphs is now honored in all themes.
+* Ebook theme option to skip line between paragraphs is now honored in all themes.